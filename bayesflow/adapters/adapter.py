from collections.abc import Callable, MutableSequence, Sequence, Mapping

import numpy as np

from bayesflow.utils.serialization import deserialize, serialize, serializable

from .transforms import (
    AsSet,
    AsTimeSeries,
    Broadcast,
    Concatenate,
    Constrain,
    ConvertDType,
    Drop,
    ExpandDims,
    FilterTransform,
    Group,
    Keep,
    Log,
    MapTransform,
    NumpyTransform,
    OneHot,
    Rename,
    SerializableCustomTransform,
    Squeeze,
    Sqrt,
    Standardize,
    ToArray,
    Transform,
<<<<<<< HEAD
    NanToNum,
=======
    Ungroup,
    RandomSubsample,
    Take,
>>>>>>> 4781e2e1
)
from .transforms.filter_transform import Predicate


@serializable("bayesflow.adapters")
class Adapter(MutableSequence[Transform]):
    """
    Defines an adapter to apply various transforms to data.

    Where possible, the transforms also supply an inverse transform.

    Parameters
    ----------
    transforms : Sequence[Transform], optional
        The sequence of transforms to execute.
    """

    def __init__(self, transforms: Sequence[Transform] | None = None):
        if transforms is None:
            transforms = []

        self.transforms = list(transforms)

    @staticmethod
    def create_default(inference_variables: Sequence[str]) -> "Adapter":
        """Create an adapter with a set of default transforms.

        Parameters
        ----------
        inference_variables : Sequence of str
            The names of the variables to be inferred by an estimator.

        Returns
        -------
        An initialized Adapter with a set of default transforms.
        """
        return (
            Adapter()
            .to_array()
            .convert_dtype("float64", "float32")
            .concatenate(inference_variables, into="inference_variables")
        )

    @classmethod
    def from_config(cls, config: dict, custom_objects=None) -> "Adapter":
        return cls(**deserialize(config, custom_objects=custom_objects))

    def get_config(self) -> dict:
        config = {
            "transforms": self.transforms,
        }

        return serialize(config)

    def forward(
        self, data: dict[str, any], *, stage: str = "inference", log_det_jac: bool = False, **kwargs
    ) -> dict[str, np.ndarray] | tuple[dict[str, np.ndarray], dict[str, np.ndarray]]:
        """Apply the transforms in the forward direction.

        Parameters
        ----------
        data : dict
            The data to be transformed.
        stage : str, one of ["training", "validation", "inference"]
            The stage the function is called in.
        log_det_jac: bool, optional
            Whether to return the log determinant of the Jacobian of the transforms.
        **kwargs : dict
            Additional keyword arguments passed to each transform.

        Returns
        -------
        dict | tuple[dict, dict]
            The transformed data or tuple of transformed data and log determinant of the Jacobian.
        """
        data = data.copy()
        if not log_det_jac:
            for transform in self.transforms:
                data = transform(data, stage=stage, **kwargs)
            return data

        log_det_jac = {}
        for transform in self.transforms:
            transformed_data = transform(data, stage=stage, **kwargs)
            log_det_jac = transform.log_det_jac(data, log_det_jac, **kwargs)
            data = transformed_data

        return data, log_det_jac

    def inverse(
        self, data: dict[str, np.ndarray], *, stage: str = "inference", log_det_jac: bool = False, **kwargs
    ) -> dict[str, np.ndarray] | tuple[dict[str, np.ndarray], dict[str, np.ndarray]]:
        """Apply the transforms in the inverse direction.

        Parameters
        ----------
        data : dict
            The data to be transformed.
        stage : str, one of ["training", "validation", "inference"]
            The stage the function is called in.
        log_det_jac: bool, optional
            Whether to return the log determinant of the Jacobian of the transforms.
        **kwargs : dict
            Additional keyword arguments passed to each transform.

        Returns
        -------
        dict | tuple[dict, dict]
            The transformed data or tuple of transformed data and log determinant of the Jacobian.
        """
        data = data.copy()
        if not log_det_jac:
            for transform in reversed(self.transforms):
                data = transform(data, stage=stage, inverse=True, **kwargs)
            return data

        log_det_jac = {}
        for transform in reversed(self.transforms):
            data = transform(data, stage=stage, inverse=True, **kwargs)
            log_det_jac = transform.log_det_jac(data, log_det_jac, inverse=True, **kwargs)

        return data, log_det_jac

    def __call__(
        self, data: Mapping[str, any], *, inverse: bool = False, stage="inference", **kwargs
    ) -> dict[str, np.ndarray] | tuple[dict[str, np.ndarray], dict[str, np.ndarray]]:
        """Apply the transforms in the given direction.

        Parameters
        ----------
        data : Mapping[str, any]
            The data to be transformed.
        inverse : bool, optional
            If False, apply the forward transform, else apply the inverse transform (default False).
        stage : str, one of ["training", "validation", "inference"]
            The stage the function is called in.
        **kwargs
            Additional keyword arguments passed to each transform.

        Returns
        -------
        dict | tuple[dict, dict]
            The transformed data or tuple of transformed data and log determinant of the Jacobian.
        """
        if inverse:
            return self.inverse(data, stage=stage, **kwargs)

        return self.forward(data, stage=stage, **kwargs)

    def __repr__(self):
        result = ""
        for i, transform in enumerate(self):
            result += f"{i}: {transform!r}"
            if i != len(self) - 1:
                result += " -> "

        return f"Adapter([{result}])"

    # list methods

    def append(self, value: Transform) -> "Adapter":
        """Append a transform to the list of transforms.

        Parameters
        ----------
        value : Transform
            The transform to be added.
        """
        self.transforms.append(value)
        return self

    def __delitem__(self, key: int | slice):
        del self.transforms[key]

    def extend(self, values: Sequence[Transform]) -> "Adapter":
        """Extend the adapter with a sequence of transforms.

        Parameters
        ----------
        values : Sequence of Transform
            The additional transforms to extend the adapter.
        """
        if isinstance(values, Adapter):
            values = values.transforms

        self.transforms.extend(values)

        return self

    def __getitem__(self, item: int | slice) -> "Adapter":
        if isinstance(item, int):
            return self.transforms[item]

        return Adapter(self.transforms[item])

    def insert(self, index: int, value: Transform | Sequence[Transform]) -> "Adapter":
        """Insert a transform at a given index.

        Parameters
        ----------
        index : int
            The index to insert at.
        value : Transform or Sequence of Transform
            The transform or transforms to insert.
        """
        if isinstance(value, Adapter):
            value = value.transforms

        if isinstance(value, Sequence):
            # convenience: Adapters are always flat
            self.transforms = self.transforms[:index] + list(value) + self.transforms[index:]
        else:
            self.transforms.insert(index, value)

        return self

    def __setitem__(self, key: int | slice, value: Transform | Sequence[Transform]) -> "Adapter":
        if isinstance(value, Adapter):
            value = value.transforms

        if isinstance(key, int) and isinstance(value, Sequence):
            if key < 0:
                key += len(self.transforms)

            key = slice(key, key + 1)

        self.transforms[key] = value

        return self

    def __len__(self):
        return len(self.transforms)

    # adapter methods

    add_transform = append

    def apply(
        self,
        include: str | Sequence[str] = None,
        *,
        forward: np.ufunc | str,
        inverse: np.ufunc | str = None,
        predicate: Predicate = None,
        exclude: str | Sequence[str] = None,
        **kwargs,
    ):
        """Append a :py:class:`~transforms.NumpyTransform` to the adapter.

        Parameters
        ----------
        forward : str or np.ufunc
            The name of the NumPy function to use for the forward transformation.
        inverse : str or np.ufunc, optional
            The name of the NumPy function to use for the inverse transformation.
            By default, the inverse is inferred from the forward argument for supported methods.
            You can find the supported methods in
            :py:const:`~bayesflow.adapters.transforms.NumpyTransform.INVERSE_METHODS`.
        predicate : Predicate, optional
            Function that indicates which variables should be transformed.
        include : str or Sequence of str, optional
            Names of variables to include in the transform.
        exclude : str or Sequence of str, optional
            Names of variables to exclude from the transform.
        **kwargs : dict
            Additional keyword arguments passed to the transform.
        """
        transform = FilterTransform(
            transform_constructor=NumpyTransform,
            predicate=predicate,
            include=include,
            exclude=exclude,
            forward=forward,
            inverse=inverse,
            **kwargs,
        )
        self.transforms.append(transform)
        return self

    def apply_serializable(
        self,
        include: str | Sequence[str] = None,
        *,
        forward: Callable[[np.ndarray, ...], np.ndarray],
        inverse: Callable[[np.ndarray, ...], np.ndarray],
        predicate: Predicate = None,
        exclude: str | Sequence[str] = None,
        **kwargs,
    ):
        """Append a :py:class:`~transforms.SerializableCustomTransform` to the adapter.

        Parameters
        ----------
        forward : function, no lambda
            Registered serializable function to transform the data in the forward pass.
            For the adapter to be serializable, this function has to be serializable
            as well (see Notes). Therefore, only proper functions and no lambda
            functions can be used here.
        inverse : function, no lambda
            Registered serializable function to transform the data in the inverse pass.
            For the adapter to be serializable, this function has to be serializable
            as well (see Notes). Therefore, only proper functions and no lambda
            functions can be used here.
        predicate : Predicate, optional
            Function that indicates which variables should be transformed.
        include : str or Sequence of str, optional
            Names of variables to include in the transform.
        exclude : str or Sequence of str, optional
            Names of variables to exclude from the transform.
        **kwargs : dict
            Additional keyword arguments passed to the transform.

        Raises
        ------
        ValueError
            When the provided functions are not registered serializable functions.

        Notes
        -----
        Important: The forward and inverse functions have to be registered with Keras.
        To do so, use the `@keras.saving.register_keras_serializable` decorator.
        They must also be registered (and identical) when loading the adapter
        at a later point in time.

        Examples
        --------

        The example below shows how to use the
        `keras.saving.register_keras_serializable` decorator to
        register functions with Keras. Note that for this simple
        example, one usually would use the simpler :py:meth:`apply`
        method.

        >>> import keras
        >>>
        >>> @keras.saving.register_keras_serializable("custom")
        >>> def forward_fn(x):
        >>>     return x**2
        >>>
        >>> @keras.saving.register_keras_serializable("custom")
        >>> def inverse_fn(x):
        >>>     return x**0.5
        >>>
        >>> adapter = bf.Adapter().apply_serializable(
        >>>     "x",
        >>>     forward=forward_fn,
        >>>     inverse=inverse_fn,
        >>> )
        """
        transform = FilterTransform(
            transform_constructor=SerializableCustomTransform,
            predicate=predicate,
            include=include,
            exclude=exclude,
            forward=forward,
            inverse=inverse,
            **kwargs,
        )
        self.transforms.append(transform)
        return self

    def as_set(self, keys: str | Sequence[str]):
        """Append an :py:class:`~transforms.AsSet` transform to the adapter.

        Parameters
        ----------
        keys : str or Sequence of str
            The names of the variables to apply the transform to.
        """
        if isinstance(keys, str):
            keys = [keys]

        transform = MapTransform({key: AsSet() for key in keys})
        self.transforms.append(transform)
        return self

    def as_time_series(self, keys: str | Sequence[str]):
        """Append an :py:class:`~transforms.AsTimeSeries` transform to the adapter.

        Parameters
        ----------
        keys : str or Sequence of str
            The names of the variables to apply the transform to.
        """
        if isinstance(keys, str):
            keys = [keys]

        transform = MapTransform({key: AsTimeSeries() for key in keys})
        self.transforms.append(transform)
        return self

    def broadcast(
        self,
        keys: str | Sequence[str],
        *,
        to: str,
        expand: str | int | tuple = "left",
        exclude: int | tuple = -1,
        squeeze: int | tuple = None,
    ):
        """Append a :py:class:`~transforms.Broadcast` transform to the adapter.

        Parameters
        ----------
        keys : str or Sequence of str
            The names of the variables to apply the transform to.
        to : str
            Name of the data variable to broadcast to.
        expand : str or int or tuple, optional
            Where should new dimensions be added to match the number of dimensions in `to`?
            Can be "left", "right", or an integer or tuple containing the indices of the new dimensions.
            The latter is needed if we want to include a dimension in the middle, which will be required
            for more advanced cases. By default we expand left.
        exclude : int or tuple, optional
            Which dimensions (of the dimensions after expansion) should retain their size,
            rather than being broadcasted to the corresponding dimension size of `to`?
            By default we exclude the last dimension (usually the data dimension) from broadcasting the size.
        squeeze : int or tuple, optional
            Axis to squeeze after broadcasting.

        Notes
        -----
        Important: Do not broadcast to variables that are used as inference variables
        (i.e., parameters to be inferred by the networks). The adapter will work during training
        but then fail during inference because the variable being broadcasted to is not available.
        """
        if isinstance(keys, str):
            keys = [keys]

        transform = Broadcast(keys, to=to, expand=expand, exclude=exclude, squeeze=squeeze)
        self.transforms.append(transform)
        return self

    def clear(self):
        """Remove all transforms from the adapter."""
        self.transforms = []
        return self

    def concatenate(self, keys: str | Sequence[str], *, into: str, axis: int = -1):
        """Append a :py:class:`~transforms.Concatenate` transform to the adapter.

        Parameters
        ----------
        keys : str or Sequence of str
            The names of the variables to concatenate.
        into : str
            The name of the resulting variable.
        axis : int, optional
            Along which axis to concatenate the keys. The last axis is used by default.
        """
        if isinstance(keys, str):
            transform = Rename(keys, to_key=into)
        else:
            transform = Concatenate(keys, into=into, axis=axis)
        self.transforms.append(transform)
        return self

    def convert_dtype(
        self,
        from_dtype: str,
        to_dtype: str,
        *,
        predicate: Predicate = None,
        include: str | Sequence[str] = None,
        exclude: str | Sequence[str] = None,
    ):
        """Append a :py:class:`~transforms.ConvertDType` transform to the adapter.
        See also :py:meth:`~bayesflow.adapters.Adapter.map_dtype`.

        Parameters
        ----------
        from_dtype : str
            Original dtype
        to_dtype : str
            Target dtype
        predicate : Predicate, optional
            Function that indicates which variables should be transformed.
        include : str or Sequence of str, optional
            Names of variables to include in the transform.
        exclude : str or Sequence of str, optional
            Names of variables to exclude from the transform.
        """
        transform = FilterTransform(
            transform_constructor=ConvertDType,
            predicate=predicate,
            include=include,
            exclude=exclude,
            from_dtype=from_dtype,
            to_dtype=to_dtype,
        )
        self.transforms.append(transform)
        return self

    def constrain(
        self,
        keys: str | Sequence[str],
        *,
        lower: int | float | np.ndarray = None,
        upper: int | float | np.ndarray = None,
        method: str = "default",
        inclusive: str = "both",
        epsilon: float = 1e-15,
    ):
        """Append a :py:class:`~transforms.Constrain` transform to the adapter.

        Parameters
        ----------
        keys : str or Sequence of str
            The names of the variables to constrain.
        lower: int or float or np.darray, optional
            Lower bound for named data variable.
        upper : int or float or np.darray, optional
            Upper bound for named data variable.
        method : str, optional
            Method by which to shrink the network predictions space to specified bounds. Choose from
            - Double bounded methods: sigmoid, expit, (default = sigmoid)
            - Lower bound only methods: softplus, exp, (default = softplus)
            - Upper bound only methods: softplus, exp, (default = softplus)
        inclusive : {'both', 'lower', 'upper', 'none'}, optional
            Indicates which bounds are inclusive (or exclusive).
            - "both" (default): Both lower and upper bounds are inclusive.
            - "lower": Lower bound is inclusive, upper bound is exclusive.
            - "upper": Lower bound is exclusive, upper bound is inclusive.
            - "none": Both lower and upper bounds are exclusive.
        epsilon : float, optional
            Small value to ensure inclusive bounds are not violated.
            Current default is 1e-15 as this ensures finite outcomes
            with the default transformations applied to data exactly at the boundaries.
        """
        if isinstance(keys, str):
            keys = [keys]

        transform = MapTransform(
            transform_map={
                key: Constrain(lower=lower, upper=upper, method=method, inclusive=inclusive, epsilon=epsilon)
                for key in keys
            }
        )
        self.transforms.append(transform)
        return self

    def drop(self, keys: str | Sequence[str]):
        """Append a :py:class:`~transforms.Drop` transform to the adapter.

        Parameters
        ----------
        keys : str or Sequence of str
            The names of the variables to drop.
        """
        if isinstance(keys, str):
            keys = [keys]

        transform = Drop(keys)
        self.transforms.append(transform)
        return self

    def expand_dims(self, keys: str | Sequence[str], *, axis: int | tuple):
        """Append an :py:class:`~transforms.ExpandDims` transform to the adapter.

        Parameters
        ----------
        keys : str or Sequence of str
            The names of the variables to expand.
        axis : int or tuple
            The axis to expand.
        """
        if isinstance(keys, str):
            keys = [keys]

        transform = MapTransform({key: ExpandDims(axis=axis) for key in keys})
        self.transforms.append(transform)
        return self

    def group(self, keys: Sequence[str], into: str, *, prefix: str = ""):
        """Append a :py:class:`~transforms.Group` transform to the adapter.

        Groups the given variables as a dictionary in the key `into`. As most transforms do
        not support nested structures, this should usually be the last transform in the adapter.

        Parameters
        ----------
        keys : Sequence of str
            The names of the variables to group together.
        into : str
            The name of the variable to store the grouped variables in.
        prefix : str, optional
            An optional common prefix of the variable names before grouping, which will be removed after grouping.

        Raises
        ------
        ValueError
            If a prefix is specified, but a provided key does not start with the prefix.
        """
        if isinstance(keys, str):
            keys = [keys]

        transform = Group(keys=keys, into=into, prefix=prefix)
        self.transforms.append(transform)
        return self

    def ungroup(self, key: str, *, prefix: str = ""):
        """Append an :py:class:`~transforms.Ungroup` transform to the adapter.

        Ungroups the the variables in `key` from a dictionary into individual entries. Most transforms do
        not support nested structures, so this can be used to flatten a nested structure.
        The nesting can be re-established after the transforms using the :py:meth:`group` method.

        Parameters
        ----------
        key : str
            The name of the variable to ungroup. The corresponding variable has to be a dictionary.
        prefix : str, optional
            An optional common prefix that will be added to the ungrouped variable names. This can be necessary
            to avoid duplicate names.
        """
        transform = Ungroup(key=key, prefix=prefix)
        self.transforms.append(transform)
        return self

    def keep(self, keys: str | Sequence[str]):
        """Append a :py:class:`~transforms.Keep` transform to the adapter.

        Parameters
        ----------
        keys : str or Sequence of str
            The names of the variables to keep.
        """
        if isinstance(keys, str):
            keys = [keys]

        transform = Keep(keys)
        self.transforms.append(transform)
        return self

    def log(self, keys: str | Sequence[str], *, p1: bool = False):
        """Append an :py:class:`~transforms.Log` transform to the adapter.

        Parameters
        ----------
        keys : str or Sequence of str
            The names of the variables to transform.
        p1 : boolean
            Add 1 to the input before taking the logarithm?
        """
        if isinstance(keys, str):
            keys = [keys]

        transform = MapTransform({key: Log(p1=p1) for key in keys})
        self.transforms.append(transform)
        return self

    def map_dtype(self, keys: str | Sequence[str], to_dtype: str):
        """Append a :py:class:`~transforms.ConvertDType` transform to the adapter.
        See also :py:meth:`~bayesflow.adapters.Adapter.convert_dtype`.

        Parameters
        ----------
        keys : str or Sequence of str
            The names of the variables to transform.
        to_dtype : str
            Target dtype
        """
        if isinstance(keys, str):
            keys = [keys]

        transform = MapTransform({key: ConvertDType(to_dtype) for key in keys})
        self.transforms.append(transform)
        return self

    def one_hot(self, keys: str | Sequence[str], num_classes: int):
        """Append a :py:class:`~transforms.OneHot` transform to the adapter.

        Parameters
        ----------
        keys : str or Sequence of str
            The names of the variables to transform.
        num_classes : int
            Number of classes for the encoding.
        """
        if isinstance(keys, str):
            keys = [keys]

        transform = MapTransform({key: OneHot(num_classes=num_classes) for key in keys})
        self.transforms.append(transform)
        return self

    def random_subsample(self, key: str, *, sample_size: int | float, axis: int = -1):
        """
        Append a :py:class:`~transforms.RandomSubsample` transform to the adapter.

        Parameters
        ----------
        key : str or Sequence of str
            The name of the variable to subsample.
        sample_size : int or float
            The number of samples to draw, or a fraction between 0 and 1 of the total number of samples to draw.
        axis: int, optional
            Which axis to draw samples over. The last axis is used by default.
        """

        if not isinstance(key, str):
            raise TypeError("Can only subsample one batch entry at a time.")

        transform = MapTransform({key: RandomSubsample(sample_size=sample_size, axis=axis)})

        self.transforms.append(transform)
        return self

    def rename(self, from_key: str, to_key: str):
        """Append a :py:class:`~transforms.Rename` transform to the adapter.

        Parameters
        ----------
        from_key : str
            Variable name that should be renamed
        to_key : str
            New variable name
        """
        self.transforms.append(Rename(from_key, to_key))
        return self

    def scale(self, keys: str | Sequence[str], by: float | np.ndarray):
        from .transforms import Scale

        if isinstance(keys, str):
            keys = [keys]

        self.transforms.append(MapTransform({key: Scale(scale=by) for key in keys}))
        return self

    def shift(self, keys: str | Sequence[str], by: float | np.ndarray):
        from .transforms import Shift

        if isinstance(keys, str):
            keys = [keys]

        self.transforms.append(MapTransform({key: Shift(shift=by) for key in keys}))
        return self

    def split(self, key: str, *, into: Sequence[str], indices_or_sections: int | Sequence[int] = None, axis: int = -1):
        from .transforms import Split

        if isinstance(into, str):
            transform = Rename(key, into)
        else:
            transform = Split(key, into, indices_or_sections, axis)

        self.transforms.append(transform)

        return self

    def squeeze(self, keys: str | Sequence[str], *, axis: int | tuple):
        """Append a :py:class:`~transforms.Squeeze` transform to the adapter.

        Parameters
        ----------
        keys : str or Sequence of str
            The names of the variables to squeeze.
        axis : int or tuple
            The axis to squeeze. As the number of batch dimensions might change, we advise using negative
            numbers (i.e., indexing from the end instead of the start).
        """
        if isinstance(keys, str):
            keys = [keys]

        transform = MapTransform({key: Squeeze(axis=axis) for key in keys})
        self.transforms.append(transform)
        return self

    def sqrt(self, keys: str | Sequence[str]):
        """Append an :py:class:`~transforms.Sqrt` transform to the adapter.

        Parameters
        ----------
        keys : str or Sequence of str
            The names of the variables to transform.
        """
        if isinstance(keys, str):
            keys = [keys]

        transform = MapTransform({key: Sqrt() for key in keys})
        self.transforms.append(transform)
        return self

    def standardize(
        self,
        include: str | Sequence[str] = None,
        *,
        predicate: Predicate = None,
        exclude: str | Sequence[str] = None,
        **kwargs,
    ):
        """Append a :py:class:`~transforms.Standardize` transform to the adapter.

        Parameters
        ----------
        predicate : Predicate, optional
            Function that indicates which variables should be transformed.
        include : str or Sequence of str, optional
            Names of variables to include in the transform.
        exclude : str or Sequence of str, optional
            Names of variables to exclude from the transform.
        **kwargs :
            Additional keyword arguments passed to the transform.
        """
        transform = FilterTransform(
            transform_constructor=Standardize,
            predicate=predicate,
            include=include,
            exclude=exclude,
            **kwargs,
        )
        self.transforms.append(transform)
        return self

    def take(
        self,
        include: str | Sequence[str] = None,
        *,
        indices: Sequence[int],
        axis: int = -1,
        predicate: Predicate = None,
        exclude: str | Sequence[str] = None,
    ):
        """
        Append a :py:class:`~transforms.Take` transform to the adapter.

        Parameters
        ----------
        include : str or Sequence of str, optional
            Names of variables to include in the transform.
        indices : Sequence of int
            Which indices to take from the data.
        axis : int, optional
            Which axis to take from. The last axis is used by default.
        predicate : Predicate, optional
            Function that indicates which variables should be transformed.
        exclude : str or Sequence of str, optional
            Names of variables to exclude from the transform.
        """
        transform = FilterTransform(
            transform_constructor=Take,
            predicate=predicate,
            include=include,
            exclude=exclude,
            indices=indices,
            axis=axis,
        )
        self.transforms.append(transform)
        return self

    def to_array(
        self,
        include: str | Sequence[str] = None,
        *,
        predicate: Predicate = None,
        exclude: str | Sequence[str] = None,
        **kwargs,
    ):
        """Append a :py:class:`~transforms.ToArray` transform to the adapter.

        Parameters
        ----------
        predicate : Predicate, optional
            Function that indicates which variables should be transformed.
        include : str or Sequence of str, optional
            Names of variables to include in the transform.
        exclude : str or Sequence of str, optional
            Names of variables to exclude from the transform.
        **kwargs : dict
            Additional keyword arguments passed to the transform.
        """
        transform = FilterTransform(
            transform_constructor=ToArray,
            predicate=predicate,
            include=include,
            exclude=exclude,
            **kwargs,
        )
        self.transforms.append(transform)
        return self

    def to_dict(self):
        from .transforms import ToDict

        transform = ToDict()
        self.transforms.append(transform)
        return self

    def nan_to_num(
        self,
        keys: str | Sequence[str],
        default_value: float = 0.0,
        encode_mask: bool = False,
    ):
        """
        Append :py:class:`~bf.adapters.transforms.NanToNum` transform to the adapter.

        Parameters
        ----------
        keys : str or sequence of str
            The names of the variables to clean / mask.
        default_value : float
            Value to substitute wherever data is NaN.
        encode_mask : bool
            If True, encode a binary missingness mask alongside the data.
        """
        if isinstance(keys, str):
            keys = [keys]

        for key in keys:
            self.transforms.append(NanToNum(key=key, default_value=default_value, encode_mask=encode_mask))
        return self<|MERGE_RESOLUTION|>--- conflicted
+++ resolved
@@ -27,13 +27,10 @@
     Standardize,
     ToArray,
     Transform,
-<<<<<<< HEAD
-    NanToNum,
-=======
     Ungroup,
     RandomSubsample,
     Take,
->>>>>>> 4781e2e1
+    NanToNum,
 )
 from .transforms.filter_transform import Predicate
 
