import numpy as np
import pytest


@pytest.fixture()
def adapter():
    from bayesflow.adapters import Adapter
    import keras

    @keras.saving.register_keras_serializable("custom")
    def serializable_fn(x):
        return x

    d = (
        Adapter()
        .to_array()
        .as_set(["s1", "s2"])
        .broadcast("t1", to="t2")
        .as_time_series(["t1", "t2"])
        .convert_dtype("float64", "float32", exclude="o1")
        .concatenate(["x1", "x2"], into="x")
        .concatenate(["y1", "y2"], into="y")
        .expand_dims(["z1"], axis=2)
        .log("p1")
        .constrain("p2", lower=0)
        .apply(include="p2", forward="exp", inverse="log")
        .apply(include="p2", forward="log1p")
        .apply_serializable(include="x", forward=serializable_fn, inverse=serializable_fn)
        .scale("x", by=[-1, 2])
        .shift("x", by=2)
        .split("key_to_split", into=["split_1", "split_2"])
        .standardize(exclude=["t1", "t2", "o1"])
        .drop("d1")
        .one_hot("o1", 10)
        .keep(["x", "y", "z1", "p1", "p2", "s1", "s2", "t1", "t2", "o1", "split_1", "split_2"])
        .rename("o1", "o2")
        .random_subsample("s3", sample_size = 33, axis = 0)
        .take("s3", indices = np.arange(0,32), axis = 0)
    )

    return d


@pytest.fixture()
def random_data():
    return {
        "x1": np.random.standard_normal(size=(32, 1)),
        "x2": np.random.standard_normal(size=(32, 1)),
        "y1": np.random.standard_normal(size=(32, 2)),
        "y2": np.random.standard_normal(size=(32, 2)),
        "z1": np.random.standard_normal(size=(32, 2)),
        "p1": np.random.lognormal(size=(32, 2)),
        "p2": np.random.lognormal(size=(32, 2)),
        "p3": np.random.lognormal(size=(32, 2)),
        "n1": 1 - np.random.lognormal(size=(32, 2)),
        "s1": np.random.standard_normal(size=(32, 3, 2)),
        "s2": np.random.standard_normal(size=(32, 3, 2)),
        "t1": np.zeros((3, 2)),
        "t2": np.ones((32, 3, 2)),
        "d1": np.random.standard_normal(size=(32, 2)),
        "d2": np.random.standard_normal(size=(32, 2)),
        "o1": np.random.randint(0, 9, size=(32, 2)),
<<<<<<< HEAD
        "s3": np.random.standard_normal(size=(35,2))
    }
=======
        "u1": np.random.uniform(low=-1, high=2, size=(32, 1)),
        "key_to_split": np.random.standard_normal(size=(32, 10)),
    }


@pytest.fixture()
def adapter_log_det_jac():
    from bayesflow.adapters import Adapter

    adapter = (
        Adapter()
        .scale("x1", by=2)
        .log("p1", p1=True)
        .sqrt("p2")
        .constrain("p3", lower=0)
        .constrain("n1", upper=1)
        .constrain("u1", lower=-1, upper=2)
        .concatenate(["p1", "p2", "p3"], into="p")
        .rename("u1", "u")
    )

    return adapter


@pytest.fixture()
def adapter_log_det_jac_inverse():
    from bayesflow.adapters import Adapter

    adapter = (
        Adapter()
        .standardize("x1", mean=1, std=2)
        .log("p1")
        .sqrt("p2")
        .constrain("p3", lower=0, method="log")
        .constrain("n1", upper=1, method="log")
        .constrain("u1", lower=-1, upper=2)
        .scale(["p1", "p2", "p3"], by=3.5)
    )

    return adapter
>>>>>>> 52bdb581
<|MERGE_RESOLUTION|>--- conflicted
+++ resolved
@@ -34,8 +34,8 @@
         .one_hot("o1", 10)
         .keep(["x", "y", "z1", "p1", "p2", "s1", "s2", "t1", "t2", "o1", "split_1", "split_2"])
         .rename("o1", "o2")
-        .random_subsample("s3", sample_size = 33, axis = 0)
-        .take("s3", indices = np.arange(0,32), axis = 0)
+        .random_subsample("s3", sample_size=33, axis=0)
+        .take("s3", indices=np.arange(0, 32), axis=0)
     )
 
     return d
@@ -60,10 +60,7 @@
         "d1": np.random.standard_normal(size=(32, 2)),
         "d2": np.random.standard_normal(size=(32, 2)),
         "o1": np.random.randint(0, 9, size=(32, 2)),
-<<<<<<< HEAD
-        "s3": np.random.standard_normal(size=(35,2))
-    }
-=======
+        "s3": np.random.standard_normal(size=(35, 2)),
         "u1": np.random.uniform(low=-1, high=2, size=(32, 1)),
         "key_to_split": np.random.standard_normal(size=(32, 10)),
     }
@@ -103,5 +100,4 @@
         .scale(["p1", "p2", "p3"], by=3.5)
     )
 
-    return adapter
->>>>>>> 52bdb581
+    return adapter