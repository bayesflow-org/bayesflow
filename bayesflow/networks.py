# Copyright (c) 2022 The BayesFlow Developers

# Permission is hereby granted, free of charge, to any person obtaining a copy
# of this software and associated documentation files (the "Software"), to deal
# in the Software without restriction, including without limitation the rights
# to use, copy, modify, merge, publish, distribute, sublicense, and/or sell
# copies of the Software, and to permit persons to whom the Software is
# furnished to do so, subject to the following conditions:

# The above copyright notice and this permission notice shall be included in all
# copies or substantial portions of the Software.

# THE SOFTWARE IS PROVIDED "AS IS", WITHOUT WARRANTY OF ANY KIND, EXPRESS OR
# IMPLIED, INCLUDING BUT NOT LIMITED TO THE WARRANTIES OF MERCHANTABILITY,
# FITNESS FOR A PARTICULAR PURPOSE AND NONINFRINGEMENT. IN NO EVENT SHALL THE
# AUTHORS OR COPYRIGHT HOLDERS BE LIABLE FOR ANY CLAIM, DAMAGES OR OTHER
# LIABILITY, WHETHER IN AN ACTION OF CONTRACT, TORT OR OTHERWISE, ARISING FROM,
# OUT OF OR IN CONNECTION WITH THE SOFTWARE OR THE USE OR OTHER DEALINGS IN THE
# SOFTWARE.

from warnings import warn

from bayesflow.inference_networks import InvertibleNetwork, EvidentialNetwork
from bayesflow.summary_networks import InvariantNetwork, MultiConvNetwork

<<<<<<< HEAD
from bayesflow import default_settings
from bayesflow.wrappers import SpectralNormalization
from bayesflow.helper_functions import build_meta_dict
from bayesflow.exceptions import ConfigurationError, InferenceError


class TailNetwork(tf.keras.Model):
    """Implements a standard fully connected network for learning the degrees of a student-t distribution."""

    def __init__(self, meta):
        """ Creates a network which will adaptively learn the heavy-tailedness of the target distribution.

        Parameters
        ----------
        meta : list(dict)
            A list of dictionaries, where each dictionary holds parameter-value pairs
            for a single :class:`keras.Dense` layer

        """
        
        super(TailNetwork, self).__init__()

        # Create network body
        self.dense = Sequential(
            # Hidden layer structure
            [Dense(**meta['dense_args'])
             for _ in range(meta['n_dense'])]
        )

        # Create network head
        self.dense.add(Dense(1, activation='softplus', **{k: v for 
        k, v in meta['dense_args'].items() if k != 'units' and k != 'activation'}))
        
    def call(self, condition):
        """Performs a forward pass through the tail net. Output is the learned 'degrees of freedom' parameter
        for the latent t-distribution.

        Parameters
        ----------
        condition   : tf.Tensor
            the conditioning vector of interest, for instance ``x = summary(x)``, shape (batch_size, summary_dim)
        """

        # Output is bounded between (1, inf)
        out = self.dense(condition) + 1.0
        return out

    
class InvariantModule(tf.keras.Model):
    """ Implements an invariant module performing a permutation-invariant transform. 
    
    For details and rationale, see:
    
    https://www.jmlr.org/papers/volume21/19-322/19-322.pdf
    """
    
    def __init__(self, meta):
        super(InvariantModule, self).__init__()
        
        self.s1 = Sequential([Dense(**meta['dense_s1_args']) for _ in range(meta['n_dense_s1'])])
        self.s2 = Sequential([Dense(**meta['dense_s2_args']) for _ in range(meta['n_dense_s2'])])
                    
    def call(self, x):
        """ Performs the forward pass of a learnable invariant transform.
        
        Parameters
        ----------
        x : tf.Tensor
            Input of shape (batch_size, N, x_dim)
        
        Returns
        -------
        out : tf.Tensor
            Output of shape (batch_size, out_dim)
        """
        
        x_reduced = tf.reduce_mean(self.s1(x), axis=1)
        out = self.s2(x_reduced)
        return out


class EquivariantModule(tf.keras.Model):
    """ Implements an equivariant module performing an equivariant transform. 
    
    For details
    and justification, see:

    https://www.jmlr.org/papers/volume21/19-322/19-322.pdf
    """
    
    def __init__(self, meta):
        super(EquivariantModule, self).__init__()
        
        self.invariant_module = InvariantModule(meta)
        self.s3 = Sequential([Dense(**meta['dense_s3_args']) for _ in range(meta['n_dense_s3'])])
                    
    def call(self, x):
        """Performs the forward pass of a learnable equivariant transform.
        
        Parameters
        ----------
        x : tf.Tensor
            Input of shape (batch_size, N, x_dim)
        
        Returns
        -------
        out : tf.Tensor
            Output of shape (batch_size, N, equiv_dim)
        """
        
        # Store N
        N = int(x.shape[1])
        
        # Output dim is (batch_size, inv_dim) - > (batch_size, N, inv_dim)
        out_inv = self.invariant_module(x)
        out_inv_rep = tf.stack([out_inv] * N, axis=1)
        
        # Concatenate each x with the repeated invariant embedding
        out_c = tf.concat([x, out_inv_rep], axis=-1)
        
        # Pass through equivariant func
        out = self.s3(out_c)
        return out


class InvariantNetwork(tf.keras.Model):
    """Implements an invariant network with keras.
    """

    def __init__(self, meta={}):
        super(InvariantNetwork, self).__init__()

        meta = build_meta_dict(user_dict=meta,
                               default_setting=default_settings.DEFAULT_SETTING_INVARIANT_NET)
        
        self.equiv_seq = Sequential([EquivariantModule(meta) for _ in range(meta['n_equiv'])])
        self.inv = InvariantModule(meta)
        self.out_layer = Dense(meta['summary_dim'], activation='linear')
    
    def call(self, x):
        """ Performs the forward pass of a learnable deep invariant transformation consisting of
        a sequence of equivariant transforms followed by an invariant transform.
        
        Parameters
        ----------
        x : tf.Tensor
            Input of shape (batch_size, n_obs, data_dim)
        
        Returns
        -------
        out : tf.Tensor
            Output of shape (batch_size, out_dim)
        """

        # Pass through series of augmented equivariant transforms
        out_equiv = self.equiv_seq(x)

        # Pass through final invariant layer 
        out = self.out_layer(self.inv(out_equiv))

        return out


class SplitNetwork(tf.keras.Model):
    """Implements a vertical stack of networks and concatenates outputs. Allows for splitting
    of data to provide an individual network for each split.
    """

    def __init__(self, num_splits, split_data_configurator, network_type=InvariantNetwork, meta={}):
        """ Create a network of `num_splits` networks of type `network_type`, each with configuration
        specified by `meta`.

        Parameters
        ----------
        num_splits : int
            Number of networks
        split_data_configurator : callable
            Function that takes the arguments `i`, `x` where `i` is the index of the network
            and `x` are the inputs to the `SplitNetwork`.
            Should return the input for the corresponding network.
        network_type : class
            Type of Network to use
            default: InvariantNetwork
        meta : dict
            A dictionary containing the configuration for the networks.
        """
        super(SplitNetwork, self).__init__()
        self.networks = []
        self.num_splits = num_splits
        self.split_data_configurator = split_data_configurator
        for i in range(num_splits):
            self.networks.append(network_type(meta))


    def call(self, x):
        """ Performs the forward pass

        Parameters
        ----------
        x : tf.Tensor
            Input of shape (batch_size, n_obs, data_dim)

        Returns
        -------
        out : tf.Tensor
            Output of shape (batch_size, out_dim)
        """
        out = []
        for i in range(self.num_splits):
            out.append(self.networks[i](self.split_data_configurator(i, x)))

        return tf.concat(out, axis = -1)


class MultiConv1D(tf.keras.Model):
    """ Implements an inception-inspired 1D convolutional layer using different kernel sizes."""

    def __init__(self, meta, **kwargs):
        """ Creates an inception-like Conv1D layer

        Parameters
        ----------
        meta  : dict
            A dictionary which holds the arguments for the internal Conv1D layers.
        """

        super(MultiConv1D, self).__init__(**kwargs)
        
        # Create a list of Conv1D layers with different kernel sizes
        # ranging from 'min_kernel_size' to 'max_kernel_size'
        self.convs = [
            tf.keras.layers.Conv1D(kernel_size=f, **meta['layer_args'])
            for f in range(meta['min_kernel_size'], meta['max_kernel_size'])
        ]

        # Create final Conv1D layer for dimensionalitiy reduction
        dim_red_args = {k : v for k, v in meta.items() if k not in ['kernel_size', 'strides']}
        dim_red_args['kernel_size'] = 1
        dim_red_args['strides'] = 1
        self.dim_red = tf.keras.layers.Conv1D(**dim_red_args)
        
    def call(self, x, **kwargs):
        """ Performs a forward pass through the layer.

        Parameters
        ----------
        x : tf.Tensor
            Input of shape (batch_size, n_time_steps, n_time_series)
        
        Returns
        -------
        out : tf.Tensor
            Output of shape (batch_size, n_time_steps, n_filters)
        """
        
        out = tf.concat([conv(x, **kwargs) for conv in self.convs], axis=-1)
        out = self.dim_red(out, **kwargs)
        return out


class MultiConvNetwork(tf.keras.Model):
    """ Implements a sequence of MultiConv1D layers followed by an LSTM network. 
    
    For details and rationale, see:

    https://journals.plos.org/ploscompbiol/article?id=10.1371/journal.pcbi.1009472
    """

    def __init__(self, meta, **kwargs):
        """ Creates a stack of inception-like layers followed by an LSTM network, with the idea
        of learning vector representations from multivariate time series data.

        Parameters
        ----------
        meta  : dict
            A dictionary which holds the arguments for the MultiConv1D and LSTM layers.
        """

        super(MultiConvNetwork, self).__init__(**kwargs)
        
        self.net = tf.keras.Sequential([
            MultiConv1D(meta['conv_args'])
            for _ in range(meta['n_conv_layers'])
        ])
        
        self.lstm = LSTM(**meta['lstm_args'])
        
    def call(self, x, **kwargs):
        """ Performs a forward pass through the network by first passing
        x through the sequence of multi-convolutional layers and then applying 
        the LSTM network.

        Parameters
        ----------
        x : tf.Tensor
            Input of shape (batch_size, n_time_steps, n_time_series)
        
        Returns
        -------
        out : tf.Tensor
            Output of shape (batch_size, hidden_units)
        """
        
        out = self.net(x, **kwargs)
        out = self.lstm(out, **kwargs)
        return out
    

class Permutation(tf.keras.Model):
    """ Implements a layer to permute the inputs to a coupling layer."""

    def __init__(self, input_dim):
        """ Creates a permutation layer for a conditional invertible block.

        Arguments
        ---------
        input_dim  : int
            Ihe dimensionality of the input to the c inv block.
        """

        super(Permutation, self).__init__()

        permutation_vec = np.random.permutation(input_dim)
        inv_permutation_vec = np.argsort(permutation_vec)
        self.permutation = tf.Variable(initial_value=permutation_vec,
                                       trainable=False,
                                       dtype=tf.int32,
                                       name='permutation')
        self.inv_permutation = tf.Variable(initial_value=inv_permutation_vec,
                                           trainable=False,
                                           dtype=tf.int32,
                                           name='inv_permutation')

    def call(self, target, inverse=False):
        """ Permutes the batch of an input.

        Parameters
        ----------
        target   : tf.Tensor
            The vector to be permuted.
        inverse  : bool, default: False
            Controls if the current pass is forward (``inverse=False``) or inverse (``inverse=True``).

        Returns
        -------
        out      : tf.Tensor
            Permuted input

        """

        if not inverse:
            return tf.transpose(tf.gather(tf.transpose(target), self.permutation))
        return tf.transpose(tf.gather(tf.transpose(target), self.inv_permutation))


class ActNorm(tf.keras.Model):
    """Implements an Activation Normalization (ActNorm) Layer."""

    def __init__ (self, meta, **kwargs):
        """ Creates an instance of an ActNorm Layer as proposed by [1].

        Activation Normalization is learned invertible normalization, using
        a Scale (s) and Bias (b) vector [1].
            y = s * x + b (forward)
            x = (y - b)/s (inverse)
        
        The scale and bias can be data dependent initalized, such that the
        output has a mean of zero and standard deviation of one [1,2]. 
        Alternatively, it is initialized with vectors of ones (scale) and 
        zeros (bias).

        [1] - Kingma, Diederik P., and Prafulla Dhariwal. 
              "Glow: Generative flow with invertible 1x1 convolutions." 
               arXiv preprint arXiv:1807.03039 (2018).

        [2] - Salimans, Tim, and Durk P. Kingma. 
              "Weight normalization: A simple reparameterization to accelerate 
               training of deep neural networks." 
              Advances in neural information processing systems 29 
              (2016): 901-909.

        Parameters
        ----------
        meta : dict
            Contains initialization settings for the act norm layer.
        """

        super(ActNorm, self).__init__(**kwargs)
        # Initialize scale and bias with zeros and ones if no batch for initalization was provided.
        if meta.get('act_norm_init') is None:
            self.scale = tf.Variable(tf.ones((meta['n_params'], )),
                                     trainable=True,
                                     name='act_norm_scale')

            self.bias  = tf.Variable(tf.zeros((meta['n_params'], )),
                                     trainable=True,
                                     name='act_norm_bias')
        else:
            self._initalize_parameters_data_dependent(meta['act_norm_init'])

    def _initalize_parameters_data_dependent(self, init_data):
        """ Performs a data dependent initalization of the scale and bias.
        
        Initalizes the scale and bias vector as proposed by [1], such that the 
        layer output has a mean of zero and a standard deviation of one.

        Parameters
        ----------
        init_data : tf.Tensor
            of shape (batch size, number of parameters) to initialize
            the scale bias parameter by computing the mean and standard
            deviation along the first dimension of the Tensor.
        
        Returns
        -------
        (scale, bias) : tuple(tf.Tensor, tf.Tensor)
            scale and bias vector of shape (1, n_params).
        
        [1] - Salimans, Tim, and Durk P. Kingma. 
              "Weight normalization: A simple reparameterization to accelerate 
               training of deep neural networks." 
              Advances in neural information processing systems 29 
              (2016): 901-909.
        """
        
        # 2D Tensor case, assume first batch dimension
        if len(init_data.shape) == 2:
            mean = tf.math.reduce_mean(init_data, axis=0) 
            std  = tf.math.reduce_std(init_data,  axis=0)
        # 3D Tensor case, assume first batch dimension, second number of observations dimension
        elif len(init_data.shape) == 3:
            mean = tf.math.reduce_mean(init_data, axis=(0, 1)) 
            std  = tf.math.reduce_std(init_data,  axis=(0, 1))
        # Raise other cases
        else:
            raise ConfigurationError("""Currently, ActNorm supports only 2D and 3D Tensors, 
                                     but act_norm_init contains data with shape.""".format(init_data.shape))

        scale = 1.0 / std
        bias  = (-1.0 * mean) / std
        
        self.scale = tf.Variable(scale, trainable=True, name='act_norm_scale')
        self.bias  = tf.Variable(bias, trainable=True, name='act_norm_bias')

    def call(self, target, inverse=False):
        """ Performs one pass through the actnorm layer (either inverse or forward).
        
        Parameters
        ----------
        target     : tf.Tensor
            the target variables of interest, i.e., parameters for posterior estimation
        inverse    : bool, default: False
            Flag indicating whether to run the block forward or backwards
        
        Returns
        -------
        (z, log_det_J)  :  tuple(tf.Tensor, tf.Tensor)
            If inverse=False: The transformed input and the corresponding Jacobian of the transformation,
            v shape: (batch_size, inp_dim), log_det_J shape: (,)

        target          :  tf.Tensor
            If inverse=True: The inversly transformed targets, shape == target.shape

        Important
        ---------
        If ``inverse=False``, the return is ``(z, log_det_J)``.\n
        If ``inverse=True``, the return is ``target``.
        """
        
        if not inverse:
            return self._forward(target)
        else:
            return self._inverse(target)

    def _forward(self, target):
        """Performs a forward pass through the ActNorm layer."""

        z = self.scale * target + self.bias
        ldj = tf.math.reduce_sum(tf.math.log(tf.math.abs(self.scale)), axis=-1)
        return z, ldj     

    def _inverse(self, target):
        """Performs an inverse pass through the ActNorm layer."""

        return (target - self.bias) / self.scale


class DenseCouplingNet(tf.keras.Model):
    """
    Implements a conditional version of a satndard fully connected (FC) network.
    Would also work as an unconditional estimator."""

    def __init__(self, meta, n_out):
        """Creates a conditional coupling net (FC neural network).

        Parameters
        ----------
        meta  : dict
            A dictionary which holds arguments for a dense layer.
        n_out : int
            Number of outputs of the coupling net
        """

        super(DenseCouplingNet, self).__init__()

        # Create network body
        self.dense = Sequential(
            # Hidden layer structure
            [SpectralNormalization(Dense(**meta['dense_args'])) if meta['spec_norm'] else Dense(**meta['dense_args'])
             for _ in range(meta['n_dense'])]
        )
        # Create network head
        self.dense.add(Dense(n_out, **{k: v for k, v in meta['dense_args'].items() if k != 'units'}))

    def call(self, target, condition, **kwargs):
        """Concatenates target and condition and performs a forward pass through the coupling net.

        Parameters
        ----------
        target      : tf.Tensor
          The split estimation quntities, for instance, parameters :math:`\\theta \sim p(\\theta)` of interest, shape (batch_size, ...)
        condition   : tf.Tensor
            the conditioning vector of interest, for instance ``x = summary(x)``, shape (batch_size, summary_dim)
        """

        # Handle case no condition
        if condition is None:
            return self.dense(target, **kwargs)

        # Handle 3D case for a set-flow
        if len(target.shape) == 3 and len(condition.shape) == 2:
            # Extract information about second dimension
            N = int(target.shape[1])
            condition = tf.stack([condition] * N, axis=1)
        inp = tf.concat((target, condition), axis=-1)
        out = self.dense(inp, **kwargs)
        return out


class AttentiveCouplingNet(tf.keras.Model):
    """Implements a conditional attentive coupling net."""

    def __init__(self, meta, n_out):
        """Creates a conditional coupling net with self-attention.

        Parameters
        ----------
        meta  : dict
            A dictionary which holds arguments for LSTM and Dense layers.
        n_out : int
            Number of outputs of the coupling net
        """

        super(AttentiveCouplingNet, self).__init__()
        
        self.pre_dense = Sequential([Dense(**meta['pre_dense_args']) for _ in range(meta['n_dense_pre'])])
        self.attention = MultiHeadAttention(**meta['attention_args'])
        self.post_dense = Sequential([Dense(**meta['post_dense_args']) for _ in range(meta['n_dense_post'])])
        self.post_dense.add(Dense(n_out, **{k: v for k, v in meta['post_dense_args'].items() if k != 'units'}))
        
    def call(self, target, condition, **kwargs):
        """Concatenates x and y and performs a forward pass through the attentive network.

        Parameters
        ----------
        target    : tf.Tensor
            the random vector of interest, shape (batch_size, time_points, data_dim//2)
        condition : tf.Tensor
          The conditioning vector of interest, shape (batch_size, ...)
        """

        if len(target.shape) < 3:
            raise InferenceError(f'target should be at least 3-dimensional for an attentive flow, but has shape {target.shape}')

        # Repeat parameters to match x
        T = int(target.shape[1])
        B = int(target.shape[0])

        # Repeat condition for each time index and create positional encoding
        if len(condition.shape) == 2:
            condition = tf.stack([condition] * T, axis=1)

        # Concat target and condition
        inp = tf.concat((target, condition), axis=-1)

        # Pass through pre-dense and add back condition
        inp = self.pre_dense(inp, **kwargs)
        inp = tf.concat((inp, condition), axis=-1)

        # Pass through attention
        out = self.attention(inp, inp)

        # Add back condition and pass through post-dense 
        out = tf.concat((out, condition), axis=-1)
        out = self.post_dense(out, **kwargs)
        return out


class ConditionalCouplingLayer(tf.keras.Model):
    """Implements a conditional version of the INN block."""

    def __init__(self, meta):
        """Creates a conditional invertible block.

        Parameters
        ----------
        meta      : list(dict)
            A list of dictionaries, wherein each dictionary holds parameter-value pairs for a single
            :class:`tf.keras.Dense` layer. All coupling nets are assumed to be equal.
        """

        super(ConditionalCouplingLayer, self).__init__()

        # Coupling net hyperparams
        self.alpha = meta['alpha']
        theta_dim = meta['n_params']
        self.n_out1 = theta_dim // 2
        self.n_out2 = theta_dim // 2 if theta_dim % 2 == 0 else theta_dim // 2 + 1

        # Custom coupling net and settings
        if callable(meta['coupling_design']):
            coupling_type = meta['coupling_design']
            if meta.get('coupling_settings') is None:
                raise ConfigurationError("Need to provide coupling_settings for a custom coupling type.")
            coupling_settings = meta['coupling_settings']

        # String type of dense or attention
        elif type(meta['coupling_design']) is str:
            # Settings type
            if meta.get('coupling_settings') is None:
                user_dict = {}
            elif type(meta.get('coupling_settings')) is dict:
                user_dict = meta.get('coupling_settings')
            else:
                raise ConfigurationError("coupling_settings not understood")

            # Dense
            if meta['coupling_design'] == 'dense':
                coupling_type = DenseCouplingNet
                coupling_settings = build_meta_dict(
                    user_dict=user_dict, default_setting=default_settings.DEFAULT_SETTING_DENSE_COUPLING)
            
            # Attention
            elif meta['coupling_design'] == 'attention':
                coupling_type = AttentiveCouplingNet
                coupling_settings = build_meta_dict(
                    user_dict=user_dict, default_setting=default_settings.DEFAULT_SETTING_ATTENTIVE_COUPLING)
            else:
                raise NotImplementedError('String coupling_design should be one of ("dense", "attention).')
        else:
            raise NotImplementedError('coupling_design argument not understood. Should either be a callable generator or ' +
                                      'a string in ("dense", "attention).')
      
        self.s1 = coupling_type(coupling_settings['s_args'], self.n_out1)
        self.t1 = coupling_type(coupling_settings['t_args'], self.n_out1)
        self.s2 = coupling_type(coupling_settings['s_args'], self.n_out2)
        self.t2 = coupling_type(coupling_settings['t_args'], self.n_out2)

        # Optional permutation
        if meta['use_permutation']:
            self.permutation = Permutation(theta_dim)
        else:
            self.permutation = None

        # Optional activation normalization
        if meta['use_act_norm']:
            self.act_norm = ActNorm(meta)
        else:
            self.act_norm = None

    def _forward(self, target, condition, **kwargs):
        """ Performs a forward pass through the coupling block. Used internally by the instance.

        Parameters
        ----------
        target     : tf.Tensor
            the estimation quantities of interest, for instance, parameter vector of shape (batch_size, theta_dim)
        condition  : tf.Tensor
            the conditioning vector of interest, for instance, x = summary(x), shape (batch_size, summary_dim)

        Returns
        -------
        (v, log_det_J)  :  tuple(tf.Tensor, tf.Tensor)
            If inverse=False: The transformed input and the corresponding Jacobian of the transformation,
            v shape: (batch_size, inp_dim), log_det_J shape: (batch_size, )
        """

        # Split parameter vector
        u1, u2 = tf.split(target, [self.n_out1, self.n_out2], axis=-1)

        # Pre-compute network outputs for v1
        s1 = self.s1(u2, condition, **kwargs)
        # Clamp s1 if specified
        if self.alpha is not None:
            s1 = (2. * self.alpha / np.pi) * tf.math.atan(s1 / self.alpha)
        t1 = self.t1(u2, condition, **kwargs)
        v1 = u1 * tf.exp(s1) + t1

        # Pre-compute network outputs for v2
        s2 = self.s2(v1, condition, **kwargs)
        # Clamp s2 if specified
        if self.alpha is not None:
            s2 = (2. * self.alpha / np.pi) * tf.math.atan(s2 / self.alpha)
        t2 = self.t2(v1, condition, **kwargs)
        v2 = u2 * tf.exp(s2) + t2
        v = tf.concat((v1, v2), axis=-1)

        # Compute ldj, # log|J| = log(prod(diag(J))) -> according to inv architecture
        log_det_J = tf.reduce_sum(s1, axis=-1) + tf.reduce_sum(s2, axis=-1)
        return v, log_det_J 

    def _inverse(self, z, condition, **kwargs):
        """ Performs an inverse pass through the coupling block. Used internally by the instance.

        Parameters
        ----------
        z         : tf.Tensor
            latent variables z ~ p(z), shape (batch_size, theta_dim)
        condition  : tf.Tensor
            the conditioning vector of interest, for instance, x = summary(x), shape (batch_size, summary_dim)

        Returns
        -------
        (v, log_det_J)  :  tuple(tf.Tensor, tf.Tensor)
            If inverse=False: The transformed input and the corresponding Jacobian of the transformation,
            v shape: (batch_size, inp_dim), log_det_J shape: (batch_size, )
        """

        v1, v2 = tf.split(z, [self.n_out1, self.n_out2], axis=-1)

        # Pre-Compute s2
        s2 = self.s2(v1, condition, **kwargs)
        # Clamp s2 if specified
        if self.alpha is not None:
            s2 = (2. * self.alpha / np.pi) * tf.math.atan(s2 / self.alpha)
        u2 = (v2 - self.t2(v1, condition, **kwargs)) * tf.exp(-s2)

        # Pre-Compute s1
        s1 = self.s1(u2, condition, **kwargs)
        # Clamp s1 if specified
        if self.alpha is not None:
            s1 = (2. * self.alpha / np.pi) * tf.math.atan(s1 / self.alpha)
        u1 = (v1 - self.t1(u2, condition, **kwargs)) * tf.exp(-s1)
        u = tf.concat((u1, u2), axis=-1)

        return u

    def call(self, target_or_z, condition, inverse=False, **kwargs):
        """ Performs one pass through an invertible chain (either inverse or forward).
        
        Parameters
        ----------
        target_or_z      : tf.Tensor
            the estimation quantites of interest or latent representations z ~ p(z), shape (batch_size, ...)
        condition        : tf.Tensor
            the conditioning data of interest, for instance, x = summary_fun(x), shape (batch_size, ...)
        inverse          : bool, default: False
            Flag indicating whether to run the block forward or backwards
        
        Returns
        -------
        (v, log_det_J)  :  tuple(tf.Tensor, tf.Tensor)
            If inverse=False: The transformed input and the corresponding Jacobian of the transformation,
            v shape: (batch_size, inp_dim), log_det_J shape: (batch_size, )

        u               :  tf.Tensor
            If inverse=True: The transformed out, shape (batch_size, inp_dim)

        Important
        ---------
        If ``inverse=False``, the return is ``(v, log_det_J)``.\n
        If ``inv
        """
        
        if not inverse:
            return self.forward(target_or_z, condition, **kwargs)
        return self.inverse(target_or_z, condition, **kwargs)

    def forward(self, target, condition, **kwargs):
        """Performs a forward pass through a coupling layer with an optinal permutation and act norm layer."""

        # Initialize log_det_Js accumulator
        log_det_Js = tf.zeros(1)
        
        # Normalize activation, if specified
        if self.act_norm is not None:
            target, log_det_J_act = self.act_norm(target)
            log_det_Js += log_det_J_act

        # Permute, if indicated
        if self.permutation is not None:
            target = self.permutation(target)

        # Pass through coupling layer
        z, log_det_J_c = self._forward(target, condition, **kwargs)
        log_det_Js += log_det_J_c

        return z, log_det_Js

    def inverse(self, z, condition, **kwargs):
        """Performs an inverse pass through a coupling layer with an optinal permutation and act norm layer."""

        # Pass through coupling layer
        target = self._inverse(z, condition, **kwargs)

        # Pass through optional permutation
        if self.permutation is not None:
            target = self.permutation(target, inverse=True)
        
        # Pass through activation normalization
        if self.act_norm is not None:
            target = self.act_norm(target, inverse=True)
        return target


class InvertibleNetwork(tf.keras.Model):
    """Implements a chain of conditional invertible blocks for Bayesian parameter inference."""

    def __init__(self, meta={}):
        """ Creates a chain of cINN blocks and chains operations with an optional summary network.

        Parameters
        ----------
        meta : list(dict)
            A list of dictionaries, where each dictionary holds parameter-value pairs
            for a single :class:`keras.Dense` layer

        Notes
        -----
        Currently supports Gaussiand and Student-t latent spaces only.
        """
        super(InvertibleNetwork, self).__init__()

        # Create settings dictionary
        meta = build_meta_dict(user_dict=meta,
                               default_setting=default_settings.DEFAULT_SETTING_INVERTIBLE_NET)

        # Create sequence of coupling layers
        self.coupling_layers = [ConditionalCouplingLayer(meta) for _ in range(meta['n_coupling_layers'])]

        # Determine tail network 
        if meta.get('tail_network') is None:
            self.tail_network = None
        elif meta.get('tail_network') is True:
            self.tail_network = TailNetwork(default_settings.DEFAULT_SETTING_TAIL_NET.meta_dict)
        elif type(meta.get('tail_network')) is dict:
            tail_meta = build_meta_dict(user_dict=meta.get('tail_network'),
                               default_setting=default_settings.DEFAULT_SETTING_TAIL_NET)
            self.tail_network = TailNetwork(tail_meta)
        elif callable(meta.get('tail_network')):
            self.tail_network = meta.get('tail_network')
        else:
            raise ConfigurationError("tail_network argument type should be one of (True, None, dict, callable)")
            
        self.z_dim = meta['n_params']

    def call(self, targets, condition, inverse=False, **kwargs):
        """ Performs one pass through an invertible chain (either inverse or forward).

        Parameters
        ----------
        targets   : tf.Tensor
            The estimation quantities of interest, shape (batch_size, ...)
        condition : tf.Tensor
            The conditional data x, shape (batch_size, summary_dim)
        inverse   : bool, default: False
            Flag indicating whether to run the chain forward or backwards

        Returns
        -------
        (z, log_det_J)  :  tuple(tf.Tensor, tf.Tensor)
            If inverse=False: The transformed input and the corresponding Jacobian of the transformation,
            v shape: (batch_size, ...), log_det_J shape: (batch_size, ...)

        target          :  tf.Tensor
            If inverse=True: The transformed out, shape (batch_size, ...)

        Important
        ---------
        If ``inverse=False``, the return is ``(z, log_det_J)``.\n
        If ``inverse=True``, the return is ``target``.
        """
        
        if inverse:
            return self.inverse(targets, condition, **kwargs)
        return self.forward(targets, condition, **kwargs)

    def forward(self, targets, condition, **kwargs):
        """Performs a forward pass though the chain."""

        z = targets
        log_det_Js = []
        for layer in self.coupling_layers:
            z, log_det_J = layer(z, condition, **kwargs)
            log_det_Js.append(log_det_J)
        # Sum Jacobian determinants for all layers (coupling blocks) to obtain total Jacobian.
        log_det_J = tf.add_n(log_det_Js)
        
        # Adaptive tails or simply Gaussian
        if self.tail_network is not None:
            v = self.tail_network(condition, **kwargs)
            return v, z, log_det_J
        else:
            return z, log_det_J

    def inverse(self, z, condition, **kwargs):
        """ Performs a reverse pass through the chain."""

        target = z
        for layer in reversed(self.coupling_layers):
            target = layer(target, condition, inverse=True, **kwargs)
        return target

    def sample(self, condition, n_samples, **kwargs):
        """ Samples from the inverse model given a single data instance or a batch of data instances.

        Parameters
        ----------
        condition : tf.Tensor
            The conditioning data set(s) of interest, shape (n_data_sets, summary_dim)
        n_samples : int
            Number of samples to obtain from the approximate posterior
        Returns
        -------
        theta_samples : tf.Tensor or np.array
            Parameter samples, shape (n_samples, n_datasets, n_params)
        """

        # Handle unconditional case
        if condition is None:
            z_samples = tf.random.normal(shape=(n_samples, self.z_dim))
            target_samples = self.inverse(z_samples, condition, **kwargs)
            return target_samples

        # Sample from a unit Gaussian
        if self.tail_network is None:
            z_samples = tf.random.normal(shape=(int(condition.shape[0]), n_samples, self.z_dim))
        # Sample from a t-distro    
        else:
            dfs = self.tail_network(condition, **kwargs).numpy().squeeze(axis=-1)
            loc = np.zeros(self.z_dim)
            shape = np.eye(self.z_dim)
            z_samples = tf.stack(
                [multivariate_t(df=df, loc=loc, shape=shape).rvs(n_samples) 
                for df in dfs]
            )
        
        # Inverse pass
        target_samples = self.inverse(z_samples, condition, **kwargs)

        # Remove extra batch-dimension, if single instance
        if int(target_samples.shape[0]) == 1:
            target_samples = target_samples[0]
        return target_samples

    def log_density(self, targets, condition, **kwargs):
        """ Calculates the approximate log-density of targets given conditional variables.

        Parameters
        ----------
        targets   : tf.Tensor or np.ndarray
            The estimation quantities of interest, expected shape (batch_size, ...)
        condition : tf.Tensor or np.ndarray
            The conditioning variables, expected shape (batch_size, ...)

        Returns
        -------
        loglik    : tf.Tensor of shape (batch_size, ...)
            the approximate log-likelihood of each data point in each data set
        """

        if not self.tail_network:
            z, log_det_J = self.forward(targets, condition, **kwargs)
            k = z.shape[-1]
            log_z_unnorm = -0.5 * tf.math.square(tf.norm(z, axis=-1)) 
            log_z = log_z_unnorm - tf.math.log(tf.math.sqrt((2*np.pi)**k))
            log_pdf = log_z + log_det_J
        else:
            log_pdf = self._log_density_student_t(targets, condition, **kwargs)
        return log_pdf

    def _log_density_gaussian(self, targets, condition, **kwargs):
        """ Calculates the approximate log-density of targets given conditional variables and
        a latent Gaussian distribution.

        Parameters
        ----------
        targets   : tf.Tensor or np.ndarray
            The estimation quantities of interest, expected shape (batch_size, ...)
        condition : tf.Tensor or np.ndarray
            The conditioning variables, expected shape (batch_size, ...)

        Returns
        -------
        loglik    : tf.Tensor of shape (batch_size, ...)
            the approximate log-likelihood of each data point in each data set
        """

        z, log_det_J = self.forward(targets, condition, **kwargs)
        log_z = multivariate_normal(mean=np.zeros(self.z_dim), cov=1.).logpdf(z.numpy())
        log_z = tf.convert_to_tensor(log_z, dtype=log_det_J.dtype)
        log_pdf = log_z + log_det_J
        return log_pdf
    
    def _log_density_student_t(self, targets, condition, **kwargs):
        """ Calculates the approximate log-density of targets given conditional variables and
        a latent student_t distribution

        Parameters
        ----------
        targets   : tf.Tensor or np.ndarray
            The estimation quantities of interest, expected shape (batch_size, ...)
        condition : tf.Tensor or np.ndarray
            The conditioning variables, expected shape (batch_size, ...)

        Returns
        -------
        log_lik   : tf.Tensor of shape (batch_size, ...)
            the approximate log-likelihood of each data point in each data set
        """

        v, z, log_det_J = self.forward(targets, condition, **kwargs)
        batch_size = v.shape[0]
        log_z = [multivariate_t(df=v[b].numpy().item(), loc=np.zeros(self.z_dim), shape=1.).logpdf(z[b].numpy())
                for b in range(batch_size)]
        log_z = tf.stack(log_z, axis=0)
        log_z = tf.cast(log_z, dtype=log_det_J.dtype)
        log_pdf = log_z + log_det_J
        return log_pdf


class EvidentialNetwork(tf.keras.Model):
    """ Implements a network whose outputs are the concentration parameters of a Dirichlet density."""

    def __init__(self, meta={}):
        """Creates a instance of an evidential network.
        Parameters
        ----------
        meta  : dict
            A list of dictionaries, where each dictionary holds parameter-value pairs
            for a single :class:`tf.keras.Dense` layer
        """

        super(EvidentialNetwork, self).__init__()

        # Create settings dictionary
        meta = build_meta_dict(user_dict=meta,
                               default_setting=default_settings.DEFAULT_SETTING_EVIDENTIAL_NET)

        # A network to increase representation power
        self.dense = tf.keras.Sequential([
            tf.keras.layers.Dense(**meta['dense_args'])
            for _ in range(meta['n_dense'])
        ])

        # The layer to output model evidences
        self.evidence_layer = tf.keras.layers.Dense(
            meta['n_models'], activation=meta['output_activation'], 
            **{k: v for k, v in meta['dense_args'].items() if k != 'units' and k != 'activation'})

        self.n_models = meta['n_models']

    def call(self, condition, **kwargs):
        """Computes evidences for model comparison given a batch of data and optional concatenated context, 
        typically passed through a summayr network.

        Parameters
        ----------
        condition  : tf.Tensor of shape (batch_size, ...)
            The input variables used for determining p(model | condition)

        Returns
        -------
        alpha      : tf.Tensor of shape (batch_size, n_models) -- the model evidences
        """

        rep = self.dense(condition, **kwargs)
        evidence = self.evidence_layer(rep, **kwargs)
        alpha = evidence + 1

        return alpha

    def sample(self, condition, n_samples, to_numpy=True, **kwargs):
        """Samples posterior model probabilities from the higher order Dirichlet density.

        Parameters
        ----------
        condition  : tf.Tensor
            The summary of the observed (or simulated) data, shape (n_data_sets, ...)
        n_samples  : int
            Number of samples to obtain from the approximate posterior
        to_numpy   : bool, default: True
            Flag indicating whether to return the samples as a np.array or a tf.Tensor
            
        Returns
        -------
        pm_samples : tf.Tensor or np.array
            The posterior draws from the Dirichlet distribution, shape (n_samples, n_batch, n_models)
        """

        # Compute evidential values
        alpha = self(condition, **kwargs)
        n_datasets = alpha.shape[0]

        # Sample for each dataset
        pm_samples = np.stack([np.random.dirichlet(alpha[n, :], size=n_samples) for n in range(n_datasets)], axis=1)

        # Convert to tensor, if specified
        if not to_numpy:
            pm_samples = tf.convert_to_tensor(pm_samples, dtype=tf.float32)
        return pm_samples
=======
warn(
    "The module networks.py will be deprecated. Import from summary_networks.py and inference_networks.py instead.", 
    DeprecationWarning, stacklevel=2
)
>>>>>>> 36b21ae3
<|MERGE_RESOLUTION|>--- conflicted
+++ resolved
@@ -23,1121 +23,7 @@
 from bayesflow.inference_networks import InvertibleNetwork, EvidentialNetwork
 from bayesflow.summary_networks import InvariantNetwork, MultiConvNetwork
 
-<<<<<<< HEAD
-from bayesflow import default_settings
-from bayesflow.wrappers import SpectralNormalization
-from bayesflow.helper_functions import build_meta_dict
-from bayesflow.exceptions import ConfigurationError, InferenceError
-
-
-class TailNetwork(tf.keras.Model):
-    """Implements a standard fully connected network for learning the degrees of a student-t distribution."""
-
-    def __init__(self, meta):
-        """ Creates a network which will adaptively learn the heavy-tailedness of the target distribution.
-
-        Parameters
-        ----------
-        meta : list(dict)
-            A list of dictionaries, where each dictionary holds parameter-value pairs
-            for a single :class:`keras.Dense` layer
-
-        """
-        
-        super(TailNetwork, self).__init__()
-
-        # Create network body
-        self.dense = Sequential(
-            # Hidden layer structure
-            [Dense(**meta['dense_args'])
-             for _ in range(meta['n_dense'])]
-        )
-
-        # Create network head
-        self.dense.add(Dense(1, activation='softplus', **{k: v for 
-        k, v in meta['dense_args'].items() if k != 'units' and k != 'activation'}))
-        
-    def call(self, condition):
-        """Performs a forward pass through the tail net. Output is the learned 'degrees of freedom' parameter
-        for the latent t-distribution.
-
-        Parameters
-        ----------
-        condition   : tf.Tensor
-            the conditioning vector of interest, for instance ``x = summary(x)``, shape (batch_size, summary_dim)
-        """
-
-        # Output is bounded between (1, inf)
-        out = self.dense(condition) + 1.0
-        return out
-
-    
-class InvariantModule(tf.keras.Model):
-    """ Implements an invariant module performing a permutation-invariant transform. 
-    
-    For details and rationale, see:
-    
-    https://www.jmlr.org/papers/volume21/19-322/19-322.pdf
-    """
-    
-    def __init__(self, meta):
-        super(InvariantModule, self).__init__()
-        
-        self.s1 = Sequential([Dense(**meta['dense_s1_args']) for _ in range(meta['n_dense_s1'])])
-        self.s2 = Sequential([Dense(**meta['dense_s2_args']) for _ in range(meta['n_dense_s2'])])
-                    
-    def call(self, x):
-        """ Performs the forward pass of a learnable invariant transform.
-        
-        Parameters
-        ----------
-        x : tf.Tensor
-            Input of shape (batch_size, N, x_dim)
-        
-        Returns
-        -------
-        out : tf.Tensor
-            Output of shape (batch_size, out_dim)
-        """
-        
-        x_reduced = tf.reduce_mean(self.s1(x), axis=1)
-        out = self.s2(x_reduced)
-        return out
-
-
-class EquivariantModule(tf.keras.Model):
-    """ Implements an equivariant module performing an equivariant transform. 
-    
-    For details
-    and justification, see:
-
-    https://www.jmlr.org/papers/volume21/19-322/19-322.pdf
-    """
-    
-    def __init__(self, meta):
-        super(EquivariantModule, self).__init__()
-        
-        self.invariant_module = InvariantModule(meta)
-        self.s3 = Sequential([Dense(**meta['dense_s3_args']) for _ in range(meta['n_dense_s3'])])
-                    
-    def call(self, x):
-        """Performs the forward pass of a learnable equivariant transform.
-        
-        Parameters
-        ----------
-        x : tf.Tensor
-            Input of shape (batch_size, N, x_dim)
-        
-        Returns
-        -------
-        out : tf.Tensor
-            Output of shape (batch_size, N, equiv_dim)
-        """
-        
-        # Store N
-        N = int(x.shape[1])
-        
-        # Output dim is (batch_size, inv_dim) - > (batch_size, N, inv_dim)
-        out_inv = self.invariant_module(x)
-        out_inv_rep = tf.stack([out_inv] * N, axis=1)
-        
-        # Concatenate each x with the repeated invariant embedding
-        out_c = tf.concat([x, out_inv_rep], axis=-1)
-        
-        # Pass through equivariant func
-        out = self.s3(out_c)
-        return out
-
-
-class InvariantNetwork(tf.keras.Model):
-    """Implements an invariant network with keras.
-    """
-
-    def __init__(self, meta={}):
-        super(InvariantNetwork, self).__init__()
-
-        meta = build_meta_dict(user_dict=meta,
-                               default_setting=default_settings.DEFAULT_SETTING_INVARIANT_NET)
-        
-        self.equiv_seq = Sequential([EquivariantModule(meta) for _ in range(meta['n_equiv'])])
-        self.inv = InvariantModule(meta)
-        self.out_layer = Dense(meta['summary_dim'], activation='linear')
-    
-    def call(self, x):
-        """ Performs the forward pass of a learnable deep invariant transformation consisting of
-        a sequence of equivariant transforms followed by an invariant transform.
-        
-        Parameters
-        ----------
-        x : tf.Tensor
-            Input of shape (batch_size, n_obs, data_dim)
-        
-        Returns
-        -------
-        out : tf.Tensor
-            Output of shape (batch_size, out_dim)
-        """
-
-        # Pass through series of augmented equivariant transforms
-        out_equiv = self.equiv_seq(x)
-
-        # Pass through final invariant layer 
-        out = self.out_layer(self.inv(out_equiv))
-
-        return out
-
-
-class SplitNetwork(tf.keras.Model):
-    """Implements a vertical stack of networks and concatenates outputs. Allows for splitting
-    of data to provide an individual network for each split.
-    """
-
-    def __init__(self, num_splits, split_data_configurator, network_type=InvariantNetwork, meta={}):
-        """ Create a network of `num_splits` networks of type `network_type`, each with configuration
-        specified by `meta`.
-
-        Parameters
-        ----------
-        num_splits : int
-            Number of networks
-        split_data_configurator : callable
-            Function that takes the arguments `i`, `x` where `i` is the index of the network
-            and `x` are the inputs to the `SplitNetwork`.
-            Should return the input for the corresponding network.
-        network_type : class
-            Type of Network to use
-            default: InvariantNetwork
-        meta : dict
-            A dictionary containing the configuration for the networks.
-        """
-        super(SplitNetwork, self).__init__()
-        self.networks = []
-        self.num_splits = num_splits
-        self.split_data_configurator = split_data_configurator
-        for i in range(num_splits):
-            self.networks.append(network_type(meta))
-
-
-    def call(self, x):
-        """ Performs the forward pass
-
-        Parameters
-        ----------
-        x : tf.Tensor
-            Input of shape (batch_size, n_obs, data_dim)
-
-        Returns
-        -------
-        out : tf.Tensor
-            Output of shape (batch_size, out_dim)
-        """
-        out = []
-        for i in range(self.num_splits):
-            out.append(self.networks[i](self.split_data_configurator(i, x)))
-
-        return tf.concat(out, axis = -1)
-
-
-class MultiConv1D(tf.keras.Model):
-    """ Implements an inception-inspired 1D convolutional layer using different kernel sizes."""
-
-    def __init__(self, meta, **kwargs):
-        """ Creates an inception-like Conv1D layer
-
-        Parameters
-        ----------
-        meta  : dict
-            A dictionary which holds the arguments for the internal Conv1D layers.
-        """
-
-        super(MultiConv1D, self).__init__(**kwargs)
-        
-        # Create a list of Conv1D layers with different kernel sizes
-        # ranging from 'min_kernel_size' to 'max_kernel_size'
-        self.convs = [
-            tf.keras.layers.Conv1D(kernel_size=f, **meta['layer_args'])
-            for f in range(meta['min_kernel_size'], meta['max_kernel_size'])
-        ]
-
-        # Create final Conv1D layer for dimensionalitiy reduction
-        dim_red_args = {k : v for k, v in meta.items() if k not in ['kernel_size', 'strides']}
-        dim_red_args['kernel_size'] = 1
-        dim_red_args['strides'] = 1
-        self.dim_red = tf.keras.layers.Conv1D(**dim_red_args)
-        
-    def call(self, x, **kwargs):
-        """ Performs a forward pass through the layer.
-
-        Parameters
-        ----------
-        x : tf.Tensor
-            Input of shape (batch_size, n_time_steps, n_time_series)
-        
-        Returns
-        -------
-        out : tf.Tensor
-            Output of shape (batch_size, n_time_steps, n_filters)
-        """
-        
-        out = tf.concat([conv(x, **kwargs) for conv in self.convs], axis=-1)
-        out = self.dim_red(out, **kwargs)
-        return out
-
-
-class MultiConvNetwork(tf.keras.Model):
-    """ Implements a sequence of MultiConv1D layers followed by an LSTM network. 
-    
-    For details and rationale, see:
-
-    https://journals.plos.org/ploscompbiol/article?id=10.1371/journal.pcbi.1009472
-    """
-
-    def __init__(self, meta, **kwargs):
-        """ Creates a stack of inception-like layers followed by an LSTM network, with the idea
-        of learning vector representations from multivariate time series data.
-
-        Parameters
-        ----------
-        meta  : dict
-            A dictionary which holds the arguments for the MultiConv1D and LSTM layers.
-        """
-
-        super(MultiConvNetwork, self).__init__(**kwargs)
-        
-        self.net = tf.keras.Sequential([
-            MultiConv1D(meta['conv_args'])
-            for _ in range(meta['n_conv_layers'])
-        ])
-        
-        self.lstm = LSTM(**meta['lstm_args'])
-        
-    def call(self, x, **kwargs):
-        """ Performs a forward pass through the network by first passing
-        x through the sequence of multi-convolutional layers and then applying 
-        the LSTM network.
-
-        Parameters
-        ----------
-        x : tf.Tensor
-            Input of shape (batch_size, n_time_steps, n_time_series)
-        
-        Returns
-        -------
-        out : tf.Tensor
-            Output of shape (batch_size, hidden_units)
-        """
-        
-        out = self.net(x, **kwargs)
-        out = self.lstm(out, **kwargs)
-        return out
-    
-
-class Permutation(tf.keras.Model):
-    """ Implements a layer to permute the inputs to a coupling layer."""
-
-    def __init__(self, input_dim):
-        """ Creates a permutation layer for a conditional invertible block.
-
-        Arguments
-        ---------
-        input_dim  : int
-            Ihe dimensionality of the input to the c inv block.
-        """
-
-        super(Permutation, self).__init__()
-
-        permutation_vec = np.random.permutation(input_dim)
-        inv_permutation_vec = np.argsort(permutation_vec)
-        self.permutation = tf.Variable(initial_value=permutation_vec,
-                                       trainable=False,
-                                       dtype=tf.int32,
-                                       name='permutation')
-        self.inv_permutation = tf.Variable(initial_value=inv_permutation_vec,
-                                           trainable=False,
-                                           dtype=tf.int32,
-                                           name='inv_permutation')
-
-    def call(self, target, inverse=False):
-        """ Permutes the batch of an input.
-
-        Parameters
-        ----------
-        target   : tf.Tensor
-            The vector to be permuted.
-        inverse  : bool, default: False
-            Controls if the current pass is forward (``inverse=False``) or inverse (``inverse=True``).
-
-        Returns
-        -------
-        out      : tf.Tensor
-            Permuted input
-
-        """
-
-        if not inverse:
-            return tf.transpose(tf.gather(tf.transpose(target), self.permutation))
-        return tf.transpose(tf.gather(tf.transpose(target), self.inv_permutation))
-
-
-class ActNorm(tf.keras.Model):
-    """Implements an Activation Normalization (ActNorm) Layer."""
-
-    def __init__ (self, meta, **kwargs):
-        """ Creates an instance of an ActNorm Layer as proposed by [1].
-
-        Activation Normalization is learned invertible normalization, using
-        a Scale (s) and Bias (b) vector [1].
-            y = s * x + b (forward)
-            x = (y - b)/s (inverse)
-        
-        The scale and bias can be data dependent initalized, such that the
-        output has a mean of zero and standard deviation of one [1,2]. 
-        Alternatively, it is initialized with vectors of ones (scale) and 
-        zeros (bias).
-
-        [1] - Kingma, Diederik P., and Prafulla Dhariwal. 
-              "Glow: Generative flow with invertible 1x1 convolutions." 
-               arXiv preprint arXiv:1807.03039 (2018).
-
-        [2] - Salimans, Tim, and Durk P. Kingma. 
-              "Weight normalization: A simple reparameterization to accelerate 
-               training of deep neural networks." 
-              Advances in neural information processing systems 29 
-              (2016): 901-909.
-
-        Parameters
-        ----------
-        meta : dict
-            Contains initialization settings for the act norm layer.
-        """
-
-        super(ActNorm, self).__init__(**kwargs)
-        # Initialize scale and bias with zeros and ones if no batch for initalization was provided.
-        if meta.get('act_norm_init') is None:
-            self.scale = tf.Variable(tf.ones((meta['n_params'], )),
-                                     trainable=True,
-                                     name='act_norm_scale')
-
-            self.bias  = tf.Variable(tf.zeros((meta['n_params'], )),
-                                     trainable=True,
-                                     name='act_norm_bias')
-        else:
-            self._initalize_parameters_data_dependent(meta['act_norm_init'])
-
-    def _initalize_parameters_data_dependent(self, init_data):
-        """ Performs a data dependent initalization of the scale and bias.
-        
-        Initalizes the scale and bias vector as proposed by [1], such that the 
-        layer output has a mean of zero and a standard deviation of one.
-
-        Parameters
-        ----------
-        init_data : tf.Tensor
-            of shape (batch size, number of parameters) to initialize
-            the scale bias parameter by computing the mean and standard
-            deviation along the first dimension of the Tensor.
-        
-        Returns
-        -------
-        (scale, bias) : tuple(tf.Tensor, tf.Tensor)
-            scale and bias vector of shape (1, n_params).
-        
-        [1] - Salimans, Tim, and Durk P. Kingma. 
-              "Weight normalization: A simple reparameterization to accelerate 
-               training of deep neural networks." 
-              Advances in neural information processing systems 29 
-              (2016): 901-909.
-        """
-        
-        # 2D Tensor case, assume first batch dimension
-        if len(init_data.shape) == 2:
-            mean = tf.math.reduce_mean(init_data, axis=0) 
-            std  = tf.math.reduce_std(init_data,  axis=0)
-        # 3D Tensor case, assume first batch dimension, second number of observations dimension
-        elif len(init_data.shape) == 3:
-            mean = tf.math.reduce_mean(init_data, axis=(0, 1)) 
-            std  = tf.math.reduce_std(init_data,  axis=(0, 1))
-        # Raise other cases
-        else:
-            raise ConfigurationError("""Currently, ActNorm supports only 2D and 3D Tensors, 
-                                     but act_norm_init contains data with shape.""".format(init_data.shape))
-
-        scale = 1.0 / std
-        bias  = (-1.0 * mean) / std
-        
-        self.scale = tf.Variable(scale, trainable=True, name='act_norm_scale')
-        self.bias  = tf.Variable(bias, trainable=True, name='act_norm_bias')
-
-    def call(self, target, inverse=False):
-        """ Performs one pass through the actnorm layer (either inverse or forward).
-        
-        Parameters
-        ----------
-        target     : tf.Tensor
-            the target variables of interest, i.e., parameters for posterior estimation
-        inverse    : bool, default: False
-            Flag indicating whether to run the block forward or backwards
-        
-        Returns
-        -------
-        (z, log_det_J)  :  tuple(tf.Tensor, tf.Tensor)
-            If inverse=False: The transformed input and the corresponding Jacobian of the transformation,
-            v shape: (batch_size, inp_dim), log_det_J shape: (,)
-
-        target          :  tf.Tensor
-            If inverse=True: The inversly transformed targets, shape == target.shape
-
-        Important
-        ---------
-        If ``inverse=False``, the return is ``(z, log_det_J)``.\n
-        If ``inverse=True``, the return is ``target``.
-        """
-        
-        if not inverse:
-            return self._forward(target)
-        else:
-            return self._inverse(target)
-
-    def _forward(self, target):
-        """Performs a forward pass through the ActNorm layer."""
-
-        z = self.scale * target + self.bias
-        ldj = tf.math.reduce_sum(tf.math.log(tf.math.abs(self.scale)), axis=-1)
-        return z, ldj     
-
-    def _inverse(self, target):
-        """Performs an inverse pass through the ActNorm layer."""
-
-        return (target - self.bias) / self.scale
-
-
-class DenseCouplingNet(tf.keras.Model):
-    """
-    Implements a conditional version of a satndard fully connected (FC) network.
-    Would also work as an unconditional estimator."""
-
-    def __init__(self, meta, n_out):
-        """Creates a conditional coupling net (FC neural network).
-
-        Parameters
-        ----------
-        meta  : dict
-            A dictionary which holds arguments for a dense layer.
-        n_out : int
-            Number of outputs of the coupling net
-        """
-
-        super(DenseCouplingNet, self).__init__()
-
-        # Create network body
-        self.dense = Sequential(
-            # Hidden layer structure
-            [SpectralNormalization(Dense(**meta['dense_args'])) if meta['spec_norm'] else Dense(**meta['dense_args'])
-             for _ in range(meta['n_dense'])]
-        )
-        # Create network head
-        self.dense.add(Dense(n_out, **{k: v for k, v in meta['dense_args'].items() if k != 'units'}))
-
-    def call(self, target, condition, **kwargs):
-        """Concatenates target and condition and performs a forward pass through the coupling net.
-
-        Parameters
-        ----------
-        target      : tf.Tensor
-          The split estimation quntities, for instance, parameters :math:`\\theta \sim p(\\theta)` of interest, shape (batch_size, ...)
-        condition   : tf.Tensor
-            the conditioning vector of interest, for instance ``x = summary(x)``, shape (batch_size, summary_dim)
-        """
-
-        # Handle case no condition
-        if condition is None:
-            return self.dense(target, **kwargs)
-
-        # Handle 3D case for a set-flow
-        if len(target.shape) == 3 and len(condition.shape) == 2:
-            # Extract information about second dimension
-            N = int(target.shape[1])
-            condition = tf.stack([condition] * N, axis=1)
-        inp = tf.concat((target, condition), axis=-1)
-        out = self.dense(inp, **kwargs)
-        return out
-
-
-class AttentiveCouplingNet(tf.keras.Model):
-    """Implements a conditional attentive coupling net."""
-
-    def __init__(self, meta, n_out):
-        """Creates a conditional coupling net with self-attention.
-
-        Parameters
-        ----------
-        meta  : dict
-            A dictionary which holds arguments for LSTM and Dense layers.
-        n_out : int
-            Number of outputs of the coupling net
-        """
-
-        super(AttentiveCouplingNet, self).__init__()
-        
-        self.pre_dense = Sequential([Dense(**meta['pre_dense_args']) for _ in range(meta['n_dense_pre'])])
-        self.attention = MultiHeadAttention(**meta['attention_args'])
-        self.post_dense = Sequential([Dense(**meta['post_dense_args']) for _ in range(meta['n_dense_post'])])
-        self.post_dense.add(Dense(n_out, **{k: v for k, v in meta['post_dense_args'].items() if k != 'units'}))
-        
-    def call(self, target, condition, **kwargs):
-        """Concatenates x and y and performs a forward pass through the attentive network.
-
-        Parameters
-        ----------
-        target    : tf.Tensor
-            the random vector of interest, shape (batch_size, time_points, data_dim//2)
-        condition : tf.Tensor
-          The conditioning vector of interest, shape (batch_size, ...)
-        """
-
-        if len(target.shape) < 3:
-            raise InferenceError(f'target should be at least 3-dimensional for an attentive flow, but has shape {target.shape}')
-
-        # Repeat parameters to match x
-        T = int(target.shape[1])
-        B = int(target.shape[0])
-
-        # Repeat condition for each time index and create positional encoding
-        if len(condition.shape) == 2:
-            condition = tf.stack([condition] * T, axis=1)
-
-        # Concat target and condition
-        inp = tf.concat((target, condition), axis=-1)
-
-        # Pass through pre-dense and add back condition
-        inp = self.pre_dense(inp, **kwargs)
-        inp = tf.concat((inp, condition), axis=-1)
-
-        # Pass through attention
-        out = self.attention(inp, inp)
-
-        # Add back condition and pass through post-dense 
-        out = tf.concat((out, condition), axis=-1)
-        out = self.post_dense(out, **kwargs)
-        return out
-
-
-class ConditionalCouplingLayer(tf.keras.Model):
-    """Implements a conditional version of the INN block."""
-
-    def __init__(self, meta):
-        """Creates a conditional invertible block.
-
-        Parameters
-        ----------
-        meta      : list(dict)
-            A list of dictionaries, wherein each dictionary holds parameter-value pairs for a single
-            :class:`tf.keras.Dense` layer. All coupling nets are assumed to be equal.
-        """
-
-        super(ConditionalCouplingLayer, self).__init__()
-
-        # Coupling net hyperparams
-        self.alpha = meta['alpha']
-        theta_dim = meta['n_params']
-        self.n_out1 = theta_dim // 2
-        self.n_out2 = theta_dim // 2 if theta_dim % 2 == 0 else theta_dim // 2 + 1
-
-        # Custom coupling net and settings
-        if callable(meta['coupling_design']):
-            coupling_type = meta['coupling_design']
-            if meta.get('coupling_settings') is None:
-                raise ConfigurationError("Need to provide coupling_settings for a custom coupling type.")
-            coupling_settings = meta['coupling_settings']
-
-        # String type of dense or attention
-        elif type(meta['coupling_design']) is str:
-            # Settings type
-            if meta.get('coupling_settings') is None:
-                user_dict = {}
-            elif type(meta.get('coupling_settings')) is dict:
-                user_dict = meta.get('coupling_settings')
-            else:
-                raise ConfigurationError("coupling_settings not understood")
-
-            # Dense
-            if meta['coupling_design'] == 'dense':
-                coupling_type = DenseCouplingNet
-                coupling_settings = build_meta_dict(
-                    user_dict=user_dict, default_setting=default_settings.DEFAULT_SETTING_DENSE_COUPLING)
-            
-            # Attention
-            elif meta['coupling_design'] == 'attention':
-                coupling_type = AttentiveCouplingNet
-                coupling_settings = build_meta_dict(
-                    user_dict=user_dict, default_setting=default_settings.DEFAULT_SETTING_ATTENTIVE_COUPLING)
-            else:
-                raise NotImplementedError('String coupling_design should be one of ("dense", "attention).')
-        else:
-            raise NotImplementedError('coupling_design argument not understood. Should either be a callable generator or ' +
-                                      'a string in ("dense", "attention).')
-      
-        self.s1 = coupling_type(coupling_settings['s_args'], self.n_out1)
-        self.t1 = coupling_type(coupling_settings['t_args'], self.n_out1)
-        self.s2 = coupling_type(coupling_settings['s_args'], self.n_out2)
-        self.t2 = coupling_type(coupling_settings['t_args'], self.n_out2)
-
-        # Optional permutation
-        if meta['use_permutation']:
-            self.permutation = Permutation(theta_dim)
-        else:
-            self.permutation = None
-
-        # Optional activation normalization
-        if meta['use_act_norm']:
-            self.act_norm = ActNorm(meta)
-        else:
-            self.act_norm = None
-
-    def _forward(self, target, condition, **kwargs):
-        """ Performs a forward pass through the coupling block. Used internally by the instance.
-
-        Parameters
-        ----------
-        target     : tf.Tensor
-            the estimation quantities of interest, for instance, parameter vector of shape (batch_size, theta_dim)
-        condition  : tf.Tensor
-            the conditioning vector of interest, for instance, x = summary(x), shape (batch_size, summary_dim)
-
-        Returns
-        -------
-        (v, log_det_J)  :  tuple(tf.Tensor, tf.Tensor)
-            If inverse=False: The transformed input and the corresponding Jacobian of the transformation,
-            v shape: (batch_size, inp_dim), log_det_J shape: (batch_size, )
-        """
-
-        # Split parameter vector
-        u1, u2 = tf.split(target, [self.n_out1, self.n_out2], axis=-1)
-
-        # Pre-compute network outputs for v1
-        s1 = self.s1(u2, condition, **kwargs)
-        # Clamp s1 if specified
-        if self.alpha is not None:
-            s1 = (2. * self.alpha / np.pi) * tf.math.atan(s1 / self.alpha)
-        t1 = self.t1(u2, condition, **kwargs)
-        v1 = u1 * tf.exp(s1) + t1
-
-        # Pre-compute network outputs for v2
-        s2 = self.s2(v1, condition, **kwargs)
-        # Clamp s2 if specified
-        if self.alpha is not None:
-            s2 = (2. * self.alpha / np.pi) * tf.math.atan(s2 / self.alpha)
-        t2 = self.t2(v1, condition, **kwargs)
-        v2 = u2 * tf.exp(s2) + t2
-        v = tf.concat((v1, v2), axis=-1)
-
-        # Compute ldj, # log|J| = log(prod(diag(J))) -> according to inv architecture
-        log_det_J = tf.reduce_sum(s1, axis=-1) + tf.reduce_sum(s2, axis=-1)
-        return v, log_det_J 
-
-    def _inverse(self, z, condition, **kwargs):
-        """ Performs an inverse pass through the coupling block. Used internally by the instance.
-
-        Parameters
-        ----------
-        z         : tf.Tensor
-            latent variables z ~ p(z), shape (batch_size, theta_dim)
-        condition  : tf.Tensor
-            the conditioning vector of interest, for instance, x = summary(x), shape (batch_size, summary_dim)
-
-        Returns
-        -------
-        (v, log_det_J)  :  tuple(tf.Tensor, tf.Tensor)
-            If inverse=False: The transformed input and the corresponding Jacobian of the transformation,
-            v shape: (batch_size, inp_dim), log_det_J shape: (batch_size, )
-        """
-
-        v1, v2 = tf.split(z, [self.n_out1, self.n_out2], axis=-1)
-
-        # Pre-Compute s2
-        s2 = self.s2(v1, condition, **kwargs)
-        # Clamp s2 if specified
-        if self.alpha is not None:
-            s2 = (2. * self.alpha / np.pi) * tf.math.atan(s2 / self.alpha)
-        u2 = (v2 - self.t2(v1, condition, **kwargs)) * tf.exp(-s2)
-
-        # Pre-Compute s1
-        s1 = self.s1(u2, condition, **kwargs)
-        # Clamp s1 if specified
-        if self.alpha is not None:
-            s1 = (2. * self.alpha / np.pi) * tf.math.atan(s1 / self.alpha)
-        u1 = (v1 - self.t1(u2, condition, **kwargs)) * tf.exp(-s1)
-        u = tf.concat((u1, u2), axis=-1)
-
-        return u
-
-    def call(self, target_or_z, condition, inverse=False, **kwargs):
-        """ Performs one pass through an invertible chain (either inverse or forward).
-        
-        Parameters
-        ----------
-        target_or_z      : tf.Tensor
-            the estimation quantites of interest or latent representations z ~ p(z), shape (batch_size, ...)
-        condition        : tf.Tensor
-            the conditioning data of interest, for instance, x = summary_fun(x), shape (batch_size, ...)
-        inverse          : bool, default: False
-            Flag indicating whether to run the block forward or backwards
-        
-        Returns
-        -------
-        (v, log_det_J)  :  tuple(tf.Tensor, tf.Tensor)
-            If inverse=False: The transformed input and the corresponding Jacobian of the transformation,
-            v shape: (batch_size, inp_dim), log_det_J shape: (batch_size, )
-
-        u               :  tf.Tensor
-            If inverse=True: The transformed out, shape (batch_size, inp_dim)
-
-        Important
-        ---------
-        If ``inverse=False``, the return is ``(v, log_det_J)``.\n
-        If ``inv
-        """
-        
-        if not inverse:
-            return self.forward(target_or_z, condition, **kwargs)
-        return self.inverse(target_or_z, condition, **kwargs)
-
-    def forward(self, target, condition, **kwargs):
-        """Performs a forward pass through a coupling layer with an optinal permutation and act norm layer."""
-
-        # Initialize log_det_Js accumulator
-        log_det_Js = tf.zeros(1)
-        
-        # Normalize activation, if specified
-        if self.act_norm is not None:
-            target, log_det_J_act = self.act_norm(target)
-            log_det_Js += log_det_J_act
-
-        # Permute, if indicated
-        if self.permutation is not None:
-            target = self.permutation(target)
-
-        # Pass through coupling layer
-        z, log_det_J_c = self._forward(target, condition, **kwargs)
-        log_det_Js += log_det_J_c
-
-        return z, log_det_Js
-
-    def inverse(self, z, condition, **kwargs):
-        """Performs an inverse pass through a coupling layer with an optinal permutation and act norm layer."""
-
-        # Pass through coupling layer
-        target = self._inverse(z, condition, **kwargs)
-
-        # Pass through optional permutation
-        if self.permutation is not None:
-            target = self.permutation(target, inverse=True)
-        
-        # Pass through activation normalization
-        if self.act_norm is not None:
-            target = self.act_norm(target, inverse=True)
-        return target
-
-
-class InvertibleNetwork(tf.keras.Model):
-    """Implements a chain of conditional invertible blocks for Bayesian parameter inference."""
-
-    def __init__(self, meta={}):
-        """ Creates a chain of cINN blocks and chains operations with an optional summary network.
-
-        Parameters
-        ----------
-        meta : list(dict)
-            A list of dictionaries, where each dictionary holds parameter-value pairs
-            for a single :class:`keras.Dense` layer
-
-        Notes
-        -----
-        Currently supports Gaussiand and Student-t latent spaces only.
-        """
-        super(InvertibleNetwork, self).__init__()
-
-        # Create settings dictionary
-        meta = build_meta_dict(user_dict=meta,
-                               default_setting=default_settings.DEFAULT_SETTING_INVERTIBLE_NET)
-
-        # Create sequence of coupling layers
-        self.coupling_layers = [ConditionalCouplingLayer(meta) for _ in range(meta['n_coupling_layers'])]
-
-        # Determine tail network 
-        if meta.get('tail_network') is None:
-            self.tail_network = None
-        elif meta.get('tail_network') is True:
-            self.tail_network = TailNetwork(default_settings.DEFAULT_SETTING_TAIL_NET.meta_dict)
-        elif type(meta.get('tail_network')) is dict:
-            tail_meta = build_meta_dict(user_dict=meta.get('tail_network'),
-                               default_setting=default_settings.DEFAULT_SETTING_TAIL_NET)
-            self.tail_network = TailNetwork(tail_meta)
-        elif callable(meta.get('tail_network')):
-            self.tail_network = meta.get('tail_network')
-        else:
-            raise ConfigurationError("tail_network argument type should be one of (True, None, dict, callable)")
-            
-        self.z_dim = meta['n_params']
-
-    def call(self, targets, condition, inverse=False, **kwargs):
-        """ Performs one pass through an invertible chain (either inverse or forward).
-
-        Parameters
-        ----------
-        targets   : tf.Tensor
-            The estimation quantities of interest, shape (batch_size, ...)
-        condition : tf.Tensor
-            The conditional data x, shape (batch_size, summary_dim)
-        inverse   : bool, default: False
-            Flag indicating whether to run the chain forward or backwards
-
-        Returns
-        -------
-        (z, log_det_J)  :  tuple(tf.Tensor, tf.Tensor)
-            If inverse=False: The transformed input and the corresponding Jacobian of the transformation,
-            v shape: (batch_size, ...), log_det_J shape: (batch_size, ...)
-
-        target          :  tf.Tensor
-            If inverse=True: The transformed out, shape (batch_size, ...)
-
-        Important
-        ---------
-        If ``inverse=False``, the return is ``(z, log_det_J)``.\n
-        If ``inverse=True``, the return is ``target``.
-        """
-        
-        if inverse:
-            return self.inverse(targets, condition, **kwargs)
-        return self.forward(targets, condition, **kwargs)
-
-    def forward(self, targets, condition, **kwargs):
-        """Performs a forward pass though the chain."""
-
-        z = targets
-        log_det_Js = []
-        for layer in self.coupling_layers:
-            z, log_det_J = layer(z, condition, **kwargs)
-            log_det_Js.append(log_det_J)
-        # Sum Jacobian determinants for all layers (coupling blocks) to obtain total Jacobian.
-        log_det_J = tf.add_n(log_det_Js)
-        
-        # Adaptive tails or simply Gaussian
-        if self.tail_network is not None:
-            v = self.tail_network(condition, **kwargs)
-            return v, z, log_det_J
-        else:
-            return z, log_det_J
-
-    def inverse(self, z, condition, **kwargs):
-        """ Performs a reverse pass through the chain."""
-
-        target = z
-        for layer in reversed(self.coupling_layers):
-            target = layer(target, condition, inverse=True, **kwargs)
-        return target
-
-    def sample(self, condition, n_samples, **kwargs):
-        """ Samples from the inverse model given a single data instance or a batch of data instances.
-
-        Parameters
-        ----------
-        condition : tf.Tensor
-            The conditioning data set(s) of interest, shape (n_data_sets, summary_dim)
-        n_samples : int
-            Number of samples to obtain from the approximate posterior
-        Returns
-        -------
-        theta_samples : tf.Tensor or np.array
-            Parameter samples, shape (n_samples, n_datasets, n_params)
-        """
-
-        # Handle unconditional case
-        if condition is None:
-            z_samples = tf.random.normal(shape=(n_samples, self.z_dim))
-            target_samples = self.inverse(z_samples, condition, **kwargs)
-            return target_samples
-
-        # Sample from a unit Gaussian
-        if self.tail_network is None:
-            z_samples = tf.random.normal(shape=(int(condition.shape[0]), n_samples, self.z_dim))
-        # Sample from a t-distro    
-        else:
-            dfs = self.tail_network(condition, **kwargs).numpy().squeeze(axis=-1)
-            loc = np.zeros(self.z_dim)
-            shape = np.eye(self.z_dim)
-            z_samples = tf.stack(
-                [multivariate_t(df=df, loc=loc, shape=shape).rvs(n_samples) 
-                for df in dfs]
-            )
-        
-        # Inverse pass
-        target_samples = self.inverse(z_samples, condition, **kwargs)
-
-        # Remove extra batch-dimension, if single instance
-        if int(target_samples.shape[0]) == 1:
-            target_samples = target_samples[0]
-        return target_samples
-
-    def log_density(self, targets, condition, **kwargs):
-        """ Calculates the approximate log-density of targets given conditional variables.
-
-        Parameters
-        ----------
-        targets   : tf.Tensor or np.ndarray
-            The estimation quantities of interest, expected shape (batch_size, ...)
-        condition : tf.Tensor or np.ndarray
-            The conditioning variables, expected shape (batch_size, ...)
-
-        Returns
-        -------
-        loglik    : tf.Tensor of shape (batch_size, ...)
-            the approximate log-likelihood of each data point in each data set
-        """
-
-        if not self.tail_network:
-            z, log_det_J = self.forward(targets, condition, **kwargs)
-            k = z.shape[-1]
-            log_z_unnorm = -0.5 * tf.math.square(tf.norm(z, axis=-1)) 
-            log_z = log_z_unnorm - tf.math.log(tf.math.sqrt((2*np.pi)**k))
-            log_pdf = log_z + log_det_J
-        else:
-            log_pdf = self._log_density_student_t(targets, condition, **kwargs)
-        return log_pdf
-
-    def _log_density_gaussian(self, targets, condition, **kwargs):
-        """ Calculates the approximate log-density of targets given conditional variables and
-        a latent Gaussian distribution.
-
-        Parameters
-        ----------
-        targets   : tf.Tensor or np.ndarray
-            The estimation quantities of interest, expected shape (batch_size, ...)
-        condition : tf.Tensor or np.ndarray
-            The conditioning variables, expected shape (batch_size, ...)
-
-        Returns
-        -------
-        loglik    : tf.Tensor of shape (batch_size, ...)
-            the approximate log-likelihood of each data point in each data set
-        """
-
-        z, log_det_J = self.forward(targets, condition, **kwargs)
-        log_z = multivariate_normal(mean=np.zeros(self.z_dim), cov=1.).logpdf(z.numpy())
-        log_z = tf.convert_to_tensor(log_z, dtype=log_det_J.dtype)
-        log_pdf = log_z + log_det_J
-        return log_pdf
-    
-    def _log_density_student_t(self, targets, condition, **kwargs):
-        """ Calculates the approximate log-density of targets given conditional variables and
-        a latent student_t distribution
-
-        Parameters
-        ----------
-        targets   : tf.Tensor or np.ndarray
-            The estimation quantities of interest, expected shape (batch_size, ...)
-        condition : tf.Tensor or np.ndarray
-            The conditioning variables, expected shape (batch_size, ...)
-
-        Returns
-        -------
-        log_lik   : tf.Tensor of shape (batch_size, ...)
-            the approximate log-likelihood of each data point in each data set
-        """
-
-        v, z, log_det_J = self.forward(targets, condition, **kwargs)
-        batch_size = v.shape[0]
-        log_z = [multivariate_t(df=v[b].numpy().item(), loc=np.zeros(self.z_dim), shape=1.).logpdf(z[b].numpy())
-                for b in range(batch_size)]
-        log_z = tf.stack(log_z, axis=0)
-        log_z = tf.cast(log_z, dtype=log_det_J.dtype)
-        log_pdf = log_z + log_det_J
-        return log_pdf
-
-
-class EvidentialNetwork(tf.keras.Model):
-    """ Implements a network whose outputs are the concentration parameters of a Dirichlet density."""
-
-    def __init__(self, meta={}):
-        """Creates a instance of an evidential network.
-        Parameters
-        ----------
-        meta  : dict
-            A list of dictionaries, where each dictionary holds parameter-value pairs
-            for a single :class:`tf.keras.Dense` layer
-        """
-
-        super(EvidentialNetwork, self).__init__()
-
-        # Create settings dictionary
-        meta = build_meta_dict(user_dict=meta,
-                               default_setting=default_settings.DEFAULT_SETTING_EVIDENTIAL_NET)
-
-        # A network to increase representation power
-        self.dense = tf.keras.Sequential([
-            tf.keras.layers.Dense(**meta['dense_args'])
-            for _ in range(meta['n_dense'])
-        ])
-
-        # The layer to output model evidences
-        self.evidence_layer = tf.keras.layers.Dense(
-            meta['n_models'], activation=meta['output_activation'], 
-            **{k: v for k, v in meta['dense_args'].items() if k != 'units' and k != 'activation'})
-
-        self.n_models = meta['n_models']
-
-    def call(self, condition, **kwargs):
-        """Computes evidences for model comparison given a batch of data and optional concatenated context, 
-        typically passed through a summayr network.
-
-        Parameters
-        ----------
-        condition  : tf.Tensor of shape (batch_size, ...)
-            The input variables used for determining p(model | condition)
-
-        Returns
-        -------
-        alpha      : tf.Tensor of shape (batch_size, n_models) -- the model evidences
-        """
-
-        rep = self.dense(condition, **kwargs)
-        evidence = self.evidence_layer(rep, **kwargs)
-        alpha = evidence + 1
-
-        return alpha
-
-    def sample(self, condition, n_samples, to_numpy=True, **kwargs):
-        """Samples posterior model probabilities from the higher order Dirichlet density.
-
-        Parameters
-        ----------
-        condition  : tf.Tensor
-            The summary of the observed (or simulated) data, shape (n_data_sets, ...)
-        n_samples  : int
-            Number of samples to obtain from the approximate posterior
-        to_numpy   : bool, default: True
-            Flag indicating whether to return the samples as a np.array or a tf.Tensor
-            
-        Returns
-        -------
-        pm_samples : tf.Tensor or np.array
-            The posterior draws from the Dirichlet distribution, shape (n_samples, n_batch, n_models)
-        """
-
-        # Compute evidential values
-        alpha = self(condition, **kwargs)
-        n_datasets = alpha.shape[0]
-
-        # Sample for each dataset
-        pm_samples = np.stack([np.random.dirichlet(alpha[n, :], size=n_samples) for n in range(n_datasets)], axis=1)
-
-        # Convert to tensor, if specified
-        if not to_numpy:
-            pm_samples = tf.convert_to_tensor(pm_samples, dtype=tf.float32)
-        return pm_samples
-=======
 warn(
     "The module networks.py will be deprecated. Import from summary_networks.py and inference_networks.py instead.", 
     DeprecationWarning, stacklevel=2
-)
->>>>>>> 36b21ae3
+)