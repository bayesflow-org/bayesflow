--- conflicted
+++ resolved
@@ -4,23 +4,17 @@
 import warnings
 
 import keras
-import warnings
 
 from bayesflow.adapters import Adapter
 from bayesflow.networks import InferenceNetwork, SummaryNetwork
 from bayesflow.types import Tensor
-<<<<<<< HEAD
-from bayesflow.utils import filter_kwargs, split_arrays, squeeze_inner_estimates_dict
-=======
 from bayesflow.utils import (
     filter_kwargs,
-    logging,
     split_arrays,
     squeeze_inner_estimates_dict,
     concatenate_valid,
     concatenate_valid_shapes,
 )
->>>>>>> 0c99bd9b
 from bayesflow.utils.serialization import serialize, deserialize, serializable
 
 from .approximator import Approximator
