from . import (
    keras_utils,
    logging,
    numpy_utils,
)
from .dict_utils import (
    convert_args,
    convert_kwargs,
    filter_kwargs,
    keras_kwargs,
    split_tensors,
    split_arrays,
)
from .dispatch import find_distribution, find_network, find_permutation, find_pooling, find_recurrent_net
from .ecdf import simultaneous_ecdf_bands, ranks
from .functional import batched_call
from .git import (
    issue_url,
    pull_url,
    repo_url,
)
from .hparam_utils import find_batch_size, find_memory_budget
from .io import (
    pickle_load,
    format_bytes,
    parse_bytes,
)
<<<<<<< HEAD
from .jacobian import (
    jacobian,
    jacobian_trace,
    jvp,
    vjp,
)
=======
from .serialization import serialize_value_or_type, deserialize_value_or_type
from .jacobian_trace import jacobian_trace
from .jacobian import compute_jacobian, log_jacobian_determinant
from .jvp import jvp
from .vjp import vjp
>>>>>>> 77dee84f
from .optimal_transport import optimal_transport
from .tensor_utils import (
    concatenate,
    expand_left,
    expand_left_as,
    expand_left_to,
    expand_right,
    expand_right_as,
    expand_right_to,
    expand_tile,
    size_of,
    tile_axis,
    tree_concatenate,
    tree_stack,
    pad,
    searchsorted,
)
from .validators import check_lengths_same
from .comp_utils import expected_calibration_error
from .plot_utils import (
    check_posterior_prior_shapes,
    prepare_plot_data,
    add_titles_and_labels,
    prettify_subplots,
    make_quadratic,
    add_metric,
)
from .callbacks import detailed_loss_callback
from .workflow_utils import find_inference_network, find_summary_network<|MERGE_RESOLUTION|>--- conflicted
+++ resolved
@@ -25,20 +25,13 @@
     format_bytes,
     parse_bytes,
 )
-<<<<<<< HEAD
 from .jacobian import (
     jacobian,
     jacobian_trace,
     jvp,
     vjp,
 )
-=======
 from .serialization import serialize_value_or_type, deserialize_value_or_type
-from .jacobian_trace import jacobian_trace
-from .jacobian import compute_jacobian, log_jacobian_determinant
-from .jvp import jvp
-from .vjp import vjp
->>>>>>> 77dee84f
 from .optimal_transport import optimal_transport
 from .tensor_utils import (
     concatenate,
