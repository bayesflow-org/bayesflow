import pytest
import numpy as np

import keras

from bayesflow.utils.serialization import deserialize, serialize

import bayesflow as bf


def test_cycle_consistency(adapter, random_data):
    processed = adapter(random_data)
    deprocessed = adapter(processed, inverse=True)

    for key, value in random_data.items():
        if key in ["d1", "d2", "p3", "n1", "u1"]:
            # dropped
            continue
        if key == "s3":
            # we subsampled this key, so it is expected for its shape to change
            continue
        assert key in deprocessed
        assert np.allclose(value, deprocessed[key])


def test_serialize_deserialize(adapter, random_data):
    processed = adapter(random_data)
    serialized = serialize(adapter)
    deserialized = deserialize(serialized)
    reserialized = serialize(deserialized)

    assert keras.tree.lists_to_tuples(serialized) == keras.tree.lists_to_tuples(reserialized)

    random_data["foo"] = random_data["x1"]
    deserialized_processed = deserialized(random_data)
    for key, value in processed.items():
        if key == "s3":
            # skip this key because it is *randomly* subsampled
            continue

        assert np.allclose(value, deserialized_processed[key])


def test_constrain():
    # check if constraint-implied transforms are applied correctly
    import numpy as np
    import warnings
    from bayesflow.adapters import Adapter

    data = {
        "x_lower_cont": np.random.exponential(1, size=(32, 1)),
        "x_upper_cont": -np.random.exponential(1, size=(32, 1)),
        "x_both_cont": np.random.beta(0.5, 0.5, size=(32, 1)),
        "x_lower_disc1": np.zeros(shape=(32, 1)),
        "x_lower_disc2": np.zeros(shape=(32, 1)),
        "x_upper_disc1": np.ones(shape=(32, 1)),
        "x_upper_disc2": np.ones(shape=(32, 1)),
        "x_both_disc1": np.vstack((np.zeros(shape=(16, 1)), np.ones(shape=(16, 1)))),
        "x_both_disc2": np.vstack((np.zeros(shape=(16, 1)), np.ones(shape=(16, 1)))),
    }

    ad = (
        Adapter()
        .constrain("x_lower_cont", lower=0)
        .constrain("x_upper_cont", upper=0)
        .constrain("x_both_cont", lower=0, upper=1)
        .constrain("x_lower_disc1", lower=0, inclusive="lower")
        .constrain("x_lower_disc2", lower=0, inclusive="none")
        .constrain("x_upper_disc1", upper=1, inclusive="upper")
        .constrain("x_upper_disc2", upper=1, inclusive="none")
        .constrain("x_both_disc1", lower=0, upper=1, inclusive="both")
        .constrain("x_both_disc2", lower=0, upper=1, inclusive="none")
    )

    with warnings.catch_warnings():
        warnings.simplefilter("ignore", RuntimeWarning)
        result = ad(data)

    # continuous variables should not have boundary issues
    assert result["x_lower_cont"].min() < 0.0
    assert result["x_upper_cont"].max() > 0.0
    assert result["x_both_cont"].min() < 0.0
    assert result["x_both_cont"].max() > 1.0

    # discrete variables at the boundaries should not have issues
    # if inclusive is set properly
    assert np.isfinite(result["x_lower_disc1"].min())
    assert np.isfinite(result["x_upper_disc1"].max())
    assert np.isfinite(result["x_both_disc1"].min())
    assert np.isfinite(result["x_both_disc1"].max())

    # discrete variables at the boundaries should have issues
    # if inclusive is not set properly
    assert np.isneginf(result["x_lower_disc2"][0])
    assert np.isinf(result["x_upper_disc2"][0])
    assert np.isneginf(result["x_both_disc2"][0])
    assert np.isinf(result["x_both_disc2"][-1])


def test_simple_transforms(random_data):
    # check if simple transforms are applied correctly
    from bayesflow.adapters import Adapter

    ad = Adapter().log(["p2", "t2"]).log("t1", p1=True).sqrt("p1")

    result = ad(random_data)

    assert np.allclose(result["p2"], np.log(random_data["p2"]))
    assert np.allclose(result["t2"], np.log(random_data["t2"]))
    assert np.allclose(result["t1"], np.log1p(random_data["t1"]))
    assert np.allclose(result["p1"], np.sqrt(random_data["p1"]))

    # inverse results should match the original input
    inverse = ad(result, inverse=True)

    assert np.allclose(inverse["p2"], random_data["p2"])
    assert np.allclose(inverse["t2"], random_data["t2"])
    assert np.allclose(inverse["t1"], random_data["t1"])

    assert np.allclose(inverse["p1"], random_data["p1"])


def test_custom_transform():
    # test that transform raises errors in all relevant cases
    import keras
    from bayesflow.adapters.transforms import SerializableCustomTransform
    from copy import deepcopy

    class A:
        @classmethod
        def fn(cls, x):
            return x

    def not_registered_fn(x):
        return x

    @keras.saving.register_keras_serializable("custom")
    def registered_fn(x):
        return x

    @keras.saving.register_keras_serializable("custom")
    def registered_but_changed(x):
        return x

    def registered_but_changed(x):  # noqa: F811
        return 2 * x

    # method instead of function provided
    with pytest.raises(ValueError):
        SerializableCustomTransform(forward=A.fn, inverse=registered_fn)
    with pytest.raises(ValueError):
        SerializableCustomTransform(forward=registered_fn, inverse=A.fn)

    # lambda function provided
    with pytest.raises(ValueError):
        SerializableCustomTransform(forward=lambda x: x, inverse=registered_fn)
    with pytest.raises(ValueError):
        SerializableCustomTransform(forward=registered_fn, inverse=lambda x: x)

    # unregistered function provided
    with pytest.raises(ValueError):
        SerializableCustomTransform(forward=not_registered_fn, inverse=registered_fn)
    with pytest.raises(ValueError):
        SerializableCustomTransform(forward=registered_fn, inverse=not_registered_fn)

    # function does not match the registered function
    with pytest.raises(ValueError):
        SerializableCustomTransform(forward=registered_but_changed, inverse=registered_fn)
    with pytest.raises(ValueError):
        SerializableCustomTransform(forward=registered_fn, inverse=registered_but_changed)

    transform = SerializableCustomTransform(forward=registered_fn, inverse=registered_fn)
    serialized_transform = keras.saving.serialize_keras_object(transform)
    keras.saving.deserialize_keras_object(serialized_transform)

    # modify name of the forward function so that it cannot be found
    corrupt_serialized_transform = deepcopy(serialized_transform)
    corrupt_serialized_transform["config"]["forward"]["config"] = "nonexistent"
    with pytest.raises(TypeError):
        keras.saving.deserialize_keras_object(corrupt_serialized_transform)

    # modify the name of the inverse transform so that it cannot be found
    corrupt_serialized_transform = deepcopy(serialized_transform)
    corrupt_serialized_transform["config"]["inverse"]["config"] = "nonexistent"
    with pytest.raises(TypeError):
        keras.saving.deserialize_keras_object(corrupt_serialized_transform)


def test_split_transform(adapter, random_data):
    assert "key_to_split" in random_data

    shape = random_data["key_to_split"].shape
    target_shape = (*shape[:-1], shape[-1] // 2)

    processed = adapter(random_data)

    assert "split_1" in processed
    assert processed["split_1"].shape == target_shape

    assert "split_2" in processed
    assert processed["split_2"].shape == target_shape


def test_to_dict_transform():
    import pandas as pd

    data = {
        "int32": [1, 2, 3, 4, 5],
        "int64": [1, 2, 3, 4, 5],
        "float32": [1.0, 2.0, 3.0, 4.0, 5.0],
        "float64": [1.0, 2.0, 3.0, 4.0, 5.0],
        "object": ["a", "b", "c", "d", "e"],
        "category": ["one", "two", "three", "four", "five"],
    }

    df = pd.DataFrame(data)
    df["int32"] = df["int32"].astype("int32")
    df["int64"] = df["int64"].astype("int64")
    df["float32"] = df["float32"].astype("float32")
    df["float64"] = df["float64"].astype("float64")
    df["object"] = df["object"].astype("object")
    df["category"] = df["category"].astype("category")

    ad = bf.Adapter().to_dict()

    # drop one element to simulate non-complete data
    batch = df.iloc[:-1]

    processed = ad(batch)

    assert isinstance(processed, dict)
    assert list(processed.keys()) == ["int32", "int64", "float32", "float64", "object", "category"]

    for key, value in processed.items():
        assert isinstance(value, np.ndarray)
        assert value.dtype == "float32"

    # category should have 5 one-hot categories, even though it was only passed 4
    assert processed["category"].shape[-1] == 5


def test_log_det_jac(adapter_log_det_jac, random_data):
    d, log_det_jac = adapter_log_det_jac(random_data, log_det_jac=True)

    assert np.allclose(log_det_jac["x1"], np.log(2))

    p1 = -np.log1p(random_data["p1"])
    p2 = -0.5 * np.log(random_data["p2"]) - np.log(2)
    p3 = random_data["p3"] - np.log(np.exp(random_data["p3"]) - 1)
    p = np.sum(p1, axis=-1) + np.sum(p2, axis=-1) + np.sum(p3, axis=-1)

    assert np.allclose(log_det_jac["p"], p)

    n1 = -(random_data["n1"] - 1)
    n1 = n1 - np.log(np.exp(n1) - 1)
    n1 = np.sum(n1, axis=-1)

    assert np.allclose(log_det_jac["n1"], n1)

    u1 = random_data["u1"]
    u1 = (u1 + 1) / 3
    u1 = -np.log(u1) - np.log1p(-u1) - np.log(3)

    assert np.allclose(log_det_jac["u"], u1[:, 0])


def test_log_det_jac_inverse(adapter_log_det_jac_inverse, random_data):
    d, forward_log_det_jac = adapter_log_det_jac_inverse(random_data, log_det_jac=True)
    d, inverse_log_det_jac = adapter_log_det_jac_inverse(d, inverse=True, log_det_jac=True)

    for key in forward_log_det_jac.keys():
        assert np.allclose(forward_log_det_jac[key], -inverse_log_det_jac[key])


def test_log_det_jac_exceptions(random_data):
    # Test cannot compute inverse log_det_jac
    # e.g., when we apply a concat and then a transform that
    # we cannot "unconcatenate" the log_det_jac
    # (because the log_det_jac are summed, not concatenated)
    adapter = bf.Adapter().concatenate(["p1", "p2", "p3"], into="p").sqrt("p")
    transformed_data, log_det_jac = adapter(random_data, log_det_jac=True)

    # test that inverse raises error
    with pytest.raises(ValueError):
        adapter(transformed_data, inverse=True, log_det_jac=True)

    # test resolvable order: first transform, then concatenate
    adapter = bf.Adapter().sqrt(["p1", "p2", "p3"]).concatenate(["p1", "p2", "p3"], into="p")

    transformed_data, forward_log_det_jac = adapter(random_data, log_det_jac=True)
    data, inverse_log_det_jac = adapter(transformed_data, inverse=True, log_det_jac=True)
    inverse_log_det_jac = sum(inverse_log_det_jac.values())

    # forward is the same regardless
    assert np.allclose(forward_log_det_jac["p"], log_det_jac["p"])

    # inverse works when concatenation is used after transforms
    assert np.allclose(forward_log_det_jac["p"], -inverse_log_det_jac)


<<<<<<< HEAD
def test_nan_to_num():
    arr = {"test": np.array([1.0, np.nan, 3.0])}
    # test without mask
    transform = bf.Adapter().nan_to_num(keys="test", default_value=-1.0, return_mask=False)
    out = transform.forward(arr)["test"]
    np.testing.assert_array_equal(out, np.array([1.0, -1.0, 3.0]))

    # test with mask
    arr = {"test": np.array([1.0, np.nan, 3.0]), "test-2d": np.array([[1.0, np.nan], [np.nan, 4.0]])}
    transform = bf.Adapter().nan_to_num(keys="test", default_value=0.0, return_mask=True)
    out = transform.forward(arr)
    np.testing.assert_array_equal(out["test"], np.array([1.0, 0.0, 3.0]))
    np.testing.assert_array_equal(out["mask_test"], np.array([1.0, 0.0, 1.0]))

    # test two-d array
    transform = bf.Adapter().nan_to_num(keys="test-2d", default_value=0.5, return_mask=True, mask_prefix="new_mask")
    out = transform.forward(arr)
    np.testing.assert_array_equal(out["test-2d"], np.array([[1.0, 0.5], [0.5, 4.0]]))
    np.testing.assert_array_equal(out["new_mask_test-2d"], np.array([[1, 0], [0, 1]]))
=======
def test_nnpe(random_data):
    # NNPE cannot be integrated into the adapter fixture and its tests since it modifies the input data
    # and therefore breaks existing allclose checks
    import numpy as np
    from bayesflow.adapters import Adapter

    # Test basic case with global noise application
    ad = Adapter().nnpe("x1", spike_scale=1.0, slab_scale=1.0, per_dimension=False, seed=42)
    result_training = ad(random_data, stage="training")
    result_validation = ad(random_data, stage="validation")
    result_inference = ad(random_data, stage="inference")
    result_inversed = ad(random_data, inverse=True)
    serialized = serialize(ad)
    deserialized = deserialize(serialized)
    reserialized = serialize(deserialized)

    assert keras.tree.lists_to_tuples(serialized) == keras.tree.lists_to_tuples(reserialized)

    # check that only x1 is changed
    assert "x1" in result_training
    assert not np.allclose(result_training["x1"], random_data["x1"])

    # all other keys are untouched
    for k, v in random_data.items():
        if k == "x1":
            continue
        assert np.allclose(result_training[k], v)

    # check that the validation and inference data as well as inversed results are unchanged
    for k, v in random_data.items():
        assert np.allclose(result_validation[k], v)
        assert np.allclose(result_inference[k], v)
        assert np.allclose(result_inversed[k], v)

    # Test both scales and seed are None case (automatic scale determination) with dimensionwise noise application
    ad_auto = Adapter().nnpe("y1", slab_scale=None, spike_scale=None, per_dimension=True, seed=None)
    result_training_auto = ad_auto(random_data, stage="training")
    assert not np.allclose(result_training_auto["y1"], random_data["y1"])
    for k, v in random_data.items():
        if k == "y1":
            continue
        assert np.allclose(result_training_auto[k], v)

    serialized_auto = serialize(ad_auto)
    deserialized_auto = deserialize(serialized_auto)
    reserialized_auto = serialize(deserialized_auto)
    assert keras.tree.lists_to_tuples(serialized_auto) == keras.tree.lists_to_tuples(serialize(reserialized_auto))

    # Test dimensionwise versus global noise application (per_dimension=True vs per_dimension=False)
    # Create data with second dimension having higher variance
    data_shape = (32, 16, 1)
    rng = np.random.default_rng(42)
    zero = np.ones(shape=data_shape)
    high = rng.normal(0, 100.0, size=data_shape)
    var_data = {"x": np.concatenate([zero, high], axis=-1)}

    # Apply dimensionwise and global adapters with automatic slab_scale scale determination
    ad_partial_global = Adapter().nnpe("x", spike_scale=0, slab_scale=None, per_dimension=False, seed=42)
    ad_partial_dim = Adapter().nnpe("x", spike_scale=[0, 1], slab_scale=None, per_dimension=True, seed=42)
    res_dim = ad_partial_dim(var_data, stage="training")
    res_glob = ad_partial_global(var_data, stage="training")

    # Compute standard deviations of noise per last axis dimension
    noise_dim = res_dim["x"] - var_data["x"]
    noise_glob = res_glob["x"] - var_data["x"]
    std_dim = np.std(noise_dim, axis=(0, 1))
    std_glob = np.std(noise_glob, axis=(0, 1))

    # Dimensionwise should assign zero noise, global some noise to zero-variance dimension
    assert std_dim[0] == 0
    assert std_glob[0] > 0
    # Both should assign noise to high-variance dimension
    assert std_dim[1] > 0
    assert std_glob[1] > 0
>>>>>>> 361fa454
<|MERGE_RESOLUTION|>--- conflicted
+++ resolved
@@ -298,7 +298,6 @@
     assert np.allclose(forward_log_det_jac["p"], -inverse_log_det_jac)
 
 
-<<<<<<< HEAD
 def test_nan_to_num():
     arr = {"test": np.array([1.0, np.nan, 3.0])}
     # test without mask
@@ -318,7 +317,8 @@
     out = transform.forward(arr)
     np.testing.assert_array_equal(out["test-2d"], np.array([[1.0, 0.5], [0.5, 4.0]]))
     np.testing.assert_array_equal(out["new_mask_test-2d"], np.array([[1, 0], [0, 1]]))
-=======
+
+
 def test_nnpe(random_data):
     # NNPE cannot be integrated into the adapter fixture and its tests since it modifies the input data
     # and therefore breaks existing allclose checks
@@ -392,5 +392,4 @@
     assert std_glob[0] > 0
     # Both should assign noise to high-variance dimension
     assert std_dim[1] > 0
-    assert std_glob[1] > 0
->>>>>>> 361fa454
+    assert std_glob[1] > 0