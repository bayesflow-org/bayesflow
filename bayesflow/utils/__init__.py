from . import (
    keras_utils,
    logging,
    numpy_utils,
)
from .dict_utils import convert_args, convert_kwargs, filter_kwargs, keras_kwargs, split_tensors, split_arrays
from .dispatch import find_distribution, find_network, find_permutation, find_pooling, find_recurrent_net
from .ecdf import simultaneous_ecdf_bands, ranks
from .functional import batched_call
from .git import (
    issue_url,
    pull_url,
    repo_url,
)
from .hparam_utils import find_batch_size, find_memory_budget
from .io import (
    pickle_load,
    format_bytes,
    parse_bytes,
)
<<<<<<< HEAD
from .jacobian import (
    jacobian,
    jacobian_trace,
    jvp,
    vjp,
)
=======
from .jacobian_trace import jacobian_trace
from .jacobian import compute_jacobian, log_jacobian_determinant
from .jvp import jvp
from .vjp import vjp
>>>>>>> a38a7232
from .optimal_transport import optimal_transport
from .tensor_utils import (
    concatenate,
    expand_left,
    expand_left_as,
    expand_left_to,
    expand_right,
    expand_right_as,
    expand_right_to,
    expand_tile,
    size_of,
    tile_axis,
    tree_concatenate,
    tree_stack,
    pad,
    searchsorted,
)
from .validators import check_lengths_same
from .comp_utils import expected_calibration_error
from .plot_utils import (
    check_posterior_prior_shapes,
    prepare_plot_data,
    add_titles_and_labels,
    prettify_subplots,
    make_quadratic,
    add_metric,
)
from .callbacks import detailed_loss_callback
from .workflow_utils import find_inference_network, find_summary_network<|MERGE_RESOLUTION|>--- conflicted
+++ resolved
@@ -3,7 +3,14 @@
     logging,
     numpy_utils,
 )
-from .dict_utils import convert_args, convert_kwargs, filter_kwargs, keras_kwargs, split_tensors, split_arrays
+from .dict_utils import (
+    convert_args,
+    convert_kwargs,
+    filter_kwargs,
+    keras_kwargs,
+    split_tensors,
+    split_arrays,
+)
 from .dispatch import find_distribution, find_network, find_permutation, find_pooling, find_recurrent_net
 from .ecdf import simultaneous_ecdf_bands, ranks
 from .functional import batched_call
@@ -18,19 +25,12 @@
     format_bytes,
     parse_bytes,
 )
-<<<<<<< HEAD
 from .jacobian import (
     jacobian,
     jacobian_trace,
     jvp,
     vjp,
 )
-=======
-from .jacobian_trace import jacobian_trace
-from .jacobian import compute_jacobian, log_jacobian_determinant
-from .jvp import jvp
-from .vjp import vjp
->>>>>>> a38a7232
 from .optimal_transport import optimal_transport
 from .tensor_utils import (
     concatenate,
