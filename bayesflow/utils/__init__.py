"""
A collection of utility functions, mostly used for internal purposes.
"""

from . import (
    keras_utils,
    logging,
    numpy_utils,
)

from .callbacks import detailed_loss_callback

from .devices import devices

from .dict_utils import (
    convert_args,
    convert_kwargs,
    filter_kwargs,
    layer_kwargs,
    model_kwargs,
    sequential_kwargs,
    split_tensors,
    split_arrays,
    squeeze_inner_estimates_dict,
)

from .dispatch import (
    find_network,
    find_permutation,
    find_pooling,
    find_recurrent_net,
    find_summary_network,
    find_inference_network,
    find_distribution,
)

from .ecdf import simultaneous_ecdf_bands, ranks

from .functional import batched_call

from .git import (
    issue_url,
    pull_url,
    repo_url,
)

from .hparam_utils import find_batch_size, find_memory_budget
<<<<<<< HEAD
from .integrate import integrate, integrate_stochastic
=======

from .integrate import (
    integrate,
)

>>>>>>> a7f91620
from .io import (
    pickle_load,
    format_bytes,
    parse_bytes,
)

from .jacobian import (
    jacobian,
    jacobian_trace,
    jvp,
    vjp,
)

from .optimal_transport import optimal_transport

from .plot_utils import (
    check_estimates_prior_shapes,
    prepare_plot_data,
    add_titles_and_labels,
    prettify_subplots,
    make_quadratic,
    add_metric,
)
from .serialization import serialize_value_or_type, deserialize_value_or_type

from .tensor_utils import (
    concatenate_valid,
    expand,
    expand_as,
    expand_to,
    expand_left,
    expand_left_as,
    expand_left_to,
    expand_right,
    expand_right_as,
    expand_right_to,
    expand_tile,
    pad,
    searchsorted,
    size_of,
    stack_valid,
    tile_axis,
    tree_concatenate,
    tree_stack,
    fill_triangular_matrix,
    weighted_mean,
)

from .classification import calibration_curve, confusion_matrix

from .validators import check_lengths_same

from ._docs import _add_imports_to_all

_add_imports_to_all(include_modules=["keras_utils", "logging", "numpy_utils"])<|MERGE_RESOLUTION|>--- conflicted
+++ resolved
@@ -45,15 +45,8 @@
 )
 
 from .hparam_utils import find_batch_size, find_memory_budget
-<<<<<<< HEAD
 from .integrate import integrate, integrate_stochastic
-=======
 
-from .integrate import (
-    integrate,
-)
-
->>>>>>> a7f91620
 from .io import (
     pickle_load,
     format_bytes,
