--- conflicted
+++ resolved
@@ -1,25 +1,15 @@
-<<<<<<< HEAD
-from .plot_losses import plot_losses
-from .plot_recovery import plot_recovery
-from .plot_sbc_ecdf import plot_sbc_ecdf
-from .plot_sbc_histograms import plot_sbc_histograms
-from .plot_samples_2d import plot_samples_2d
-from .plot_z_score_contraction import plot_z_score_contraction
-from .plot_prior_2d import plot_prior_2d
-from .plot_posterior_2d import plot_posterior_2d
-from .plot_calibration_curves import plot_calibration_curves
+from .metrics import root_mean_squared_error, calibration_error, posterior_contraction
 
-from .metrics import root_mean_squared_error, calibration_error, posterior_contraction
-=======
-from .plots import calibration_ecdf
-from .plots import calibration_histogram
-from .plots import loss
-from .plots import mc_calibration
-from .plots import mc_confusion_matrix
-from .plots import mmd_hypothesis_test
-from .plots import pairs_posterior
-from .plots import pairs_prior
-from .plots import pairs_samples
-from .plots import recovery
-from .plots import z_score_contraction
->>>>>>> 0cc5b586
+from .plots import (
+    calibration_ecdf,
+    calibration_histogram,
+    loss,
+    mc_calibration,
+    mc_confusion_matrix,
+    mmd_hypothesis_test,
+    pairs_posterior,
+    pairs_prior,
+    pairs_samples,
+    recovery,
+    z_score_contraction,
+)