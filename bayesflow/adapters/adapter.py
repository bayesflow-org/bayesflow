--- conflicted
+++ resolved
@@ -76,38 +76,6 @@
         return self.forward(data, **kwargs)
 
     def __repr__(self):
-<<<<<<< HEAD
-        str_transf = ""
-        if isinstance(self.transforms, list):
-            for i in range(0, len(self.transforms)):
-                str_transf = str_transf + str(i) + ": " + repr(self.transforms[i])
-                if i != len(self.transforms) - 1:
-                    str_transf = str_transf + " -> "
-            return f"Adapter([{str_transf}])"
-        else:
-            return f"Adapter([ 0: {repr(self.transforms)}])"
-
-    def __getitem__(self, index):
-        return Adapter(transforms=self.transforms[index])
-
-    def __setitem__(self, index, new_value):
-        if not isinstance(new_value, Adapter):
-            raise TypeError("new_value must be an Adapter instance")
-
-        if len(new_value.transforms) == 0:
-            raise ValueError(
-                "new_value is an Adapter instance without any specified transforms, new_value Adapter must contain at least one transform."
-            )
-
-        if isinstance(index, slice):
-            self.transforms[index] = new_value.transforms[:]
-
-        elif isinstance(index, int):
-            self.transforms[index : index + 1] = new_value.transforms[:]
-
-        else:
-            raise TypeError("Invalid index type. Must be int or slice.")
-=======
         result = ""
         for i, transform in enumerate(self):
             result += f"{i}: {transform!r}"
@@ -162,7 +130,6 @@
             key = slice(key, key + 1)
 
         self.transforms[key] = value
->>>>>>> 3ff6d0d3
 
         return self
 
