from collections.abc import Sequence
from abc import ABC, abstractmethod
import keras
from keras import ops

from bayesflow.utils.serialization import serialize, deserialize, serializable
from bayesflow.types import Tensor, Shape
import bayesflow as bf
from bayesflow.networks import InferenceNetwork
import math

from bayesflow.utils import (
    expand_right_as,
    find_network,
    jacobian_trace,
<<<<<<< HEAD
    serialize_value_or_type,
    deserialize_value_or_type,
=======
    layer_kwargs,
>>>>>>> d5dc2ba3
    weighted_mean,
    integrate,
)


class NoiseSchedule(ABC):
    """Noise schedule for diffusion models. We follow the notation from [1].

    The diffusion process is defined by a noise schedule, which determines how the noise level changes over time.
    We define the noise schedule as a function of the log signal-to-noise ratio (lambda), which can be
    interchangeably used with the diffusion time (t).

    The noise process is defined as: z = alpha(t) * x + sigma(t) * e, where e ~ N(0, I).
    The schedule is defined as: \lambda(t) = \log \sigma^2(t) - \log \alpha^2(t).

    We can also define a weighting function for each noise level for the loss function. Often the noise schedule is
    the same for the forward and reverse process, but this is not necessary and can be changed via the training flag.

    [1] Variational Diffusion Models 2.0: Understanding Diffusion Model Objectives as the ELBO with Simple Data
        Augmentation: Kingma et al. (2023)
    """

    def __init__(self, name: str, variance_type: str):
        self.name = name
        self.variance_type = variance_type  # 'exploding' or 'preserving'
        self._log_snr_min = ops.convert_to_tensor(-15)  # should be set in the subclasses
        self._log_snr_max = ops.convert_to_tensor(15)  # should be set in the subclasses

    @property
    def scale_base_distribution(self):
        """Get the scale of the base distribution."""
        if self.variance_type == "preserving":
            return 1.0
        elif self.variance_type == "exploding":
            # e.g., EDM is a variance exploding schedule
            return ops.exp(-self._log_snr_min)
        else:
            raise ValueError(f"Unknown variance type: {self.variance_type}")

    @abstractmethod
    def get_log_snr(self, t: Tensor, training: bool) -> Tensor:
        """Get the log signal-to-noise ratio (lambda) for a given diffusion time."""
        pass

    @abstractmethod
    def get_t_from_log_snr(self, log_snr_t: Tensor, training: bool) -> Tensor:
        """Get the diffusion time (t) from the log signal-to-noise ratio (lambda)."""
        pass

    @abstractmethod
    def derivative_log_snr(self, log_snr_t: Tensor, training: bool) -> Tensor:
        """Compute \beta(t) = d/dt log(1 + e^(-snr(t))). This is usually used for the reverse SDE."""
        pass

    def get_drift_diffusion(self, log_snr_t: Tensor, x: Tensor = None, training: bool = True) -> tuple[Tensor, Tensor]:
        """Compute the drift and optionally the diffusion term for the reverse SDE.
        Usually it can be derived from the derivative of the schedule:
            \beta(t) = d/dt log(1 + e^(-snr(t)))
            f(z, t) = -0.5 * \beta(t) * z
            g(t)^2 = \beta(t)

            SDE: d(z) = [ f(z, t) - g(t)^2 * score(z, lambda) ] dt + g(t) dW
            ODE: dz = [ f(z, t) - 0.5 * g(t)^2 * score(z, lambda) ] dt

        For a variance exploding schedule, one should set f(z, t) = 0.
        """
        # Default implementation is to return the diffusion term only
        beta = self.derivative_log_snr(log_snr_t=log_snr_t, training=training)
        if x is None:  # return g only
            return ops.sqrt(beta)
        if self.variance_type == "preserving":
            f = -0.5 * beta * x
        elif self.variance_type == "exploding":
            f = ops.zeros_like(beta)
        else:
            raise ValueError(f"Unknown variance type: {self.variance_type}")
        return f, ops.sqrt(beta)

    def get_alpha_sigma(self, log_snr_t: Tensor, training: bool) -> tuple[Tensor, Tensor]:
        """Get alpha and sigma for a given log signal-to-noise ratio (lambda).

        Default is a variance preserving schedule:
            alpha(t) = sqrt(sigmoid(log_snr_t))
            sigma(t) = sqrt(sigmoid(-log_snr_t))
        For a variance exploding schedule, one should set alpha^2 = 1 and sigma^2 = exp(-lambda)
        """
        if self.variance_type == "preserving":
            # variance preserving schedule
            alpha_t = keras.ops.sqrt(keras.ops.sigmoid(log_snr_t))
            sigma_t = keras.ops.sqrt(keras.ops.sigmoid(-log_snr_t))
        elif self.variance_type == "exploding":
            # variance exploding schedule
            alpha_t = ops.ones_like(log_snr_t)
            sigma_t = ops.sqrt(ops.exp(-log_snr_t))
        else:
            raise ValueError(f"Unknown variance type: {self.variance_type}")
        return alpha_t, sigma_t

    def get_weights_for_snr(self, log_snr_t: Tensor) -> Tensor:
        """Get weights for the signal-to-noise ratio (snr) for a given log signal-to-noise ratio (lambda). Default is 1.
        Generally, weighting functions should be defined for a noise prediction loss.
        """
        # sigmoid: ops.sigmoid(-log_snr_t / 2), based on Kingma et al. (2023)
        # min-snr with gamma = 5, based on Hang et al. (2023)
        # 1 / ops.cosh(log_snr_t / 2) * ops.minimum(ops.ones_like(log_snr_t), gamma * ops.exp(-log_snr_t))
        return ops.ones_like(log_snr_t)


class LinearNoiseSchedule(NoiseSchedule):
    """Linear noise schedule for diffusion models.

    The linear noise schedule with likelihood weighting is based on [1].

    [1] Maximum Likelihood Training of Score-Based Diffusion Models: Song et al. (2021)
    """

    def __init__(self, min_log_snr: float = -15, max_log_snr: float = 15):
<<<<<<< HEAD
        super().__init__(name="linear_noise_schedule", variance_type="preserving")
        self._log_snr_min = ops.convert_to_tensor(min_log_snr)
        self._log_snr_max = ops.convert_to_tensor(max_log_snr)
=======
        super().__init__(name="linear_noise_schedule")
        self._log_snr_min = min_log_snr
        self._log_snr_max = max_log_snr
>>>>>>> d5dc2ba3

        self._t_min = self.get_t_from_log_snr(log_snr_t=self._log_snr_max, training=True)
        self._t_max = self.get_t_from_log_snr(log_snr_t=self._log_snr_max, training=True)

    def get_log_snr(self, t: Tensor, training: bool) -> Tensor:
        """Get the log signal-to-noise ratio (lambda) for a given diffusion time."""
        t_trunc = self._t_min + (self._t_max - self._t_min) * t
        # SNR = -log(exp(t^2) - 1)
        return -ops.log(ops.exp(ops.square(t_trunc)) - 1)

    def get_t_from_log_snr(self, log_snr_t: Tensor, training: bool) -> Tensor:
        """Get the diffusion time (t) from the log signal-to-noise ratio (lambda)."""
        # SNR = -log(exp(t^2) - 1) => t = sqrt(log(1 + exp(-snr)))
        return ops.sqrt(ops.log(1 + ops.exp(-log_snr_t)))

    def derivative_log_snr(self, log_snr_t: Tensor, training: bool) -> Tensor:
        """Compute d/dt log(1 + e^(-snr(t))), which is used for the reverse SDE."""
        t = self.get_t_from_log_snr(log_snr_t=log_snr_t, training=training)

        # Compute the truncated time t_trunc
        t_trunc = self._t_min + (self._t_max - self._t_min) * t
        dsnr_dx = -(2 * t_trunc * ops.exp(t_trunc**2)) / (ops.exp(t_trunc**2) - 1)

        # Using the chain rule on f(t) = log(1 + e^(-snr(t))):
        # f'(t) = - (e^{-snr(t)} / (1 + e^{-snr(t)})) * dsnr_dt
        dsnr_dt = dsnr_dx * (self._t_max - self._t_min)
        factor = ops.exp(-log_snr_t) / (1 + ops.exp(-log_snr_t))
        return -factor * dsnr_dt

    def get_weights_for_snr(self, log_snr_t: Tensor) -> Tensor:
        """Get weights for the signal-to-noise ratio (snr) for a given log signal-to-noise ratio (lambda).
        Default is the likelihood weighting based on Song et al. (2021).
        """
        g = self.get_drift_diffusion(log_snr_t=log_snr_t)
        sigma_t = self.get_alpha_sigma(log_snr_t=log_snr_t, training=True)[1]
        return ops.square(g / sigma_t)


class CosineNoiseSchedule(NoiseSchedule):
    """Cosine noise schedule for diffusion models. This schedule is based on the cosine schedule from [1].
    For images, use s_shift_cosine = log(base_resolution / d), where d is the used resolution of the image.

    [1] Diffusion models beat gans on image synthesis: Dhariwal and Nichol (2022)
    """

<<<<<<< HEAD
    def __init__(self, min_log_snr: float = -15, max_log_snr: float = 15, s_shift_cosine: float = 0.0):
        super().__init__(name="cosine_noise_schedule", variance_type="preserving")
        self._log_snr_min = ops.convert_to_tensor(min_log_snr)
        self._log_snr_max = ops.convert_to_tensor(max_log_snr)
        self._s_shift_cosine = ops.convert_to_tensor(s_shift_cosine)
=======
    def __init__(self, min_log_snr: float = -15.0, max_log_snr: float = 15.0, s_shift_cosine: float = 0.0):
        super().__init__(name="cosine_noise_schedule")
        self._log_snr_min = min_log_snr
        self._log_snr_max = max_log_snr
        self._s_shift_cosine = s_shift_cosine
>>>>>>> d5dc2ba3

        self._t_min = self.get_t_from_log_snr(log_snr_t=self._log_snr_max, training=True)
        self._t_max = self.get_t_from_log_snr(log_snr_t=self._log_snr_max, training=True)

    def get_log_snr(self, t: Tensor, training: bool) -> Tensor:
        """Get the log signal-to-noise ratio (lambda) for a given diffusion time."""
        t_trunc = self._t_min + (self._t_max - self._t_min) * t
        # SNR = -2 * log(tan(pi*t/2))
        return -2 * ops.log(ops.tan(math.pi * t_trunc / 2)) + 2 * self._s_shift_cosine

    def get_t_from_log_snr(self, log_snr_t: Tensor, training: bool) -> Tensor:
        """Get the diffusion time (t) from the log signal-to-noise ratio (lambda)."""
        # SNR = -2 * log(tan(pi*t/2)) => t = 2/pi * arctan(exp(-snr/2))
        print("p", log_snr_t)
        return 2.0 / math.pi * ops.arctan(ops.exp((2.0 * self._s_shift_cosine - log_snr_t) / 2.0))

    def derivative_log_snr(self, log_snr_t: Tensor, training: bool) -> Tensor:
        """Compute d/dt log(1 + e^(-snr(t))), which is used for the reverse SDE."""
        t = self.get_t_from_log_snr(log_snr_t=log_snr_t, training=training)

        # Compute the truncated time t_trunc
        t_trunc = self._t_min + (self._t_max - self._t_min) * t
        dsnr_dx = -(2 * math.pi) / ops.sin(math.pi * t_trunc)

        # Using the chain rule on f(t) = log(1 + e^(-snr(t))):
        # f'(t) = - (e^{-snr(t)} / (1 + e^{-snr(t)})) * dsnr_dt
        dsnr_dt = dsnr_dx * (self._t_max - self._t_min)
        factor = ops.exp(-log_snr_t) / (1 + ops.exp(-log_snr_t))
        return -factor * dsnr_dt

    def get_weights_for_snr(self, log_snr_t: Tensor) -> Tensor:
        """Get weights for the signal-to-noise ratio (snr) for a given log signal-to-noise ratio (lambda).
        Default is the sigmoid weighting based on Kingma et al. (2023).
        """
        return ops.sigmoid(-log_snr_t / 2)


class EDMNoiseSchedule(NoiseSchedule):
    """EDM noise schedule for diffusion models. This schedule is based on the EDM paper [1].

    [1] Elucidating the Design Space of Diffusion-Based Generative Models: Karras et al. (2022)
    """

    def __init__(self, sigma_data: float = 0.5, sigma_min: float = 0.002, sigma_max: float = 80):
<<<<<<< HEAD
        super().__init__(name="edm_noise_schedule", variance_type="exploding")
        self.sigma_data = ops.convert_to_tensor(sigma_data)
        self.sigma_max = ops.convert_to_tensor(sigma_max)
        self.sigma_min = ops.convert_to_tensor(sigma_min)
        self.p_mean = ops.convert_to_tensor(-1.2)
        self.p_std = ops.convert_to_tensor(1.2)
        self.rho = ops.convert_to_tensor(7)
=======
        super().__init__(name="edm_noise_schedule")
        self.sigma_data = sigma_data
        self.sigma_max = sigma_max
        self.sigma_min = sigma_min
        self.p_mean = -1.2
        self.p_std = 1.2
        self.rho = 7
>>>>>>> d5dc2ba3

        # convert EDM parameters to signal-to-noise ratio formulation
        self._log_snr_min = -2 * ops.log(sigma_max)
        self._log_snr_max = -2 * ops.log(sigma_min)
        self._t_min = self.get_t_from_log_snr(log_snr_t=self._log_snr_max, training=True)
        self._t_max = self.get_t_from_log_snr(log_snr_t=self._log_snr_max, training=True)

    def get_log_snr(self, t: Tensor, training: bool) -> Tensor:
        """Get the log signal-to-noise ratio (lambda) for a given diffusion time."""
        t_trunc = self._t_min + (self._t_max - self._t_min) * t
        if training:
            # SNR = -dist.icdf(t_trunc)
            loc = -2 * self.p_mean
            scale = 2 * self.p_std
            x = t_trunc
            snr = -(loc + scale * ops.erfinv(2 * x - 1) * math.sqrt(2))
            snr = keras.ops.clip(snr, x_min=self._log_snr_min, x_max=self._log_snr_max)
        else:  # sampling
            snr = (
                -2
                * self.rho
                * ops.log(
                    self.sigma_max ** (1 / self.rho)
                    + (1 - t_trunc) * (self.sigma_min ** (1 / self.rho) - self.sigma_max ** (1 / self.rho))
                )
            )
        return snr

    def get_t_from_log_snr(self, log_snr_t: Tensor, training: bool) -> Tensor:
        """Get the diffusion time (t) from the log signal-to-noise ratio (lambda)."""
        if training:
            # SNR = -dist.icdf(t_trunc) => t = dist.cdf(-snr)
            loc = -2 * self.p_mean
            scale = 2 * self.p_std
            x = -log_snr_t
            t = 0.5 * (1 + ops.erf((x - loc) / (scale * math.sqrt(2.0))))
        else:  # sampling
            # SNR = -2 * rho * log(sigma_max ** (1/rho) + (1 - t) * (sigma_min ** (1/rho) - sigma_max ** (1/rho)))
            # => t = 1 - ((exp(-snr/(2*rho)) - sigma_max ** (1/rho)) / (sigma_min ** (1/rho) - sigma_max ** (1/rho)))
            t = 1 - (
                (ops.exp(-log_snr_t / (2 * self.rho)) - self.sigma_max ** (1 / self.rho))
                / (self.sigma_min ** (1 / self.rho) - self.sigma_max ** (1 / self.rho))
            )
        return t

    def derivative_log_snr(self, log_snr_t: Tensor, training: bool) -> Tensor:
        """Compute d/dt log(1 + e^(-snr(t))), which is used for the reverse SDE."""
        if training:
            raise NotImplementedError("Derivative of log SNR is not implemented for training mode.")
        # sampling mode
        t = self.get_t_from_log_snr(log_snr_t=log_snr_t, training=training)
        t_trunc = self._t_min + (self._t_max - self._t_min) * t

        # SNR = -2*rho*log(s_max + (1 - x)*(s_min - s_max))
        s_max = self.sigma_max ** (1 / self.rho)
        s_min = self.sigma_min ** (1 / self.rho)
        u = s_max + (1 - t_trunc) * (s_min - s_max)
        # d/dx snr = 2*rho*(s_min - s_max) / u
        dsnr_dx = 2 * self.rho * (s_min - s_max) / u

        # Using the chain rule on f(t) = log(1 + e^(-snr(t))):
        # f'(t) = - (e^{-snr(t)} / (1 + e^{-snr(t)})) * dsnr_dt
        dsnr_dt = dsnr_dx * (self._t_max - self._t_min)
        factor = ops.exp(-log_snr_t) / (1 + ops.exp(-log_snr_t))
        return -factor * dsnr_dt

    def get_weights_for_snr(self, log_snr_t: Tensor) -> Tensor:
        """Get weights for the signal-to-noise ratio (snr) for a given log signal-to-noise ratio (lambda)."""
        return ops.exp(-log_snr_t) + 0.5**2


@serializable
class DiffusionModel(InferenceNetwork):
    """Diffusion Model as described in this overview paper [1].

    [1] Variational Diffusion Models 2.0: Understanding Diffusion Model Objectives as the ELBO with Simple Data
        Augmentation: Kingma et al. (2023)
    [2] Score-Based Generative Modeling through Stochastic Differential Equations: Song et al. (2021)
    """

    MLP_DEFAULT_CONFIG = {
        "widths": (256, 256, 256, 256, 256),
        "activation": "mish",
        "kernel_initializer": "he_normal",
        "residual": True,
        "dropout": 0.0,
        "spectral_normalization": False,
    }

    INTEGRATE_DEFAULT_CONFIG = {
        "method": "euler",
        "steps": 100,
    }

    def __init__(
        self,
        subnet: str | type = "mlp",
        integrate_kwargs: dict[str, any] = None,
        subnet_kwargs: dict[str, any] = None,
        noise_schedule: str = "cosine",
        prediction_type: str = "v",
        **kwargs,
    ):
        """
        Initializes a diffusion model with configurable subnet architecture.

        This model learns a transformation from a Gaussian latent distribution to a target distribution using a
        specified subnet type, which can be an MLP or a custom network.

        The integration steps can be customized with additional parameters available in the respective
        configuration dictionary.

        Parameters
        ----------
        subnet : str or type, optional
            The architecture used for the transformation network. Can be "mlp" or a custom
            callable network. Default is "mlp".
        integrate_kwargs : dict[str, any], optional
            Additional keyword arguments for the integration process. Default is None.
        subnet_kwargs : dict[str, any], optional
            Keyword arguments passed to the subnet constructor or used to update the default MLP settings.
        noise_schedule : str, optional
            The noise schedule used for the diffusion process. Can be "linear", "cosine", or "edm".
            Default is "cosine".
        prediction_type: str, optional
            The type of prediction used in the diffusion model. Can be "eps", "v" or "F" (EDM). Default is "v".
        **kwargs
            Additional keyword arguments passed to the subnet and other components.
        """
<<<<<<< HEAD
        super().__init__(base_distribution="normal", **kwargs)
=======

        super().__init__(base_distribution=None, **kwargs)
>>>>>>> d5dc2ba3

        if isinstance(noise_schedule, str):
            if noise_schedule == "linear":
                noise_schedule = LinearNoiseSchedule()
            elif noise_schedule == "cosine":
                noise_schedule = CosineNoiseSchedule()
            elif noise_schedule == "edm":
                noise_schedule = EDMNoiseSchedule()
            else:
                raise ValueError(f"Unknown noise schedule: {noise_schedule}")
        elif not isinstance(noise_schedule, NoiseSchedule):
            raise ValueError(f"Unknown noise schedule: {noise_schedule}")
        self.noise_schedule = noise_schedule

        if prediction_type not in ["eps", "v", "F"]:  # F is EDM
            raise ValueError(f"Unknown prediction type: {prediction_type}")
        self.prediction_type = prediction_type

        # clipping of prediction (after it was transformed to x-prediction)
        self._clip_min = -5.0
        self._clip_max = 5.0

        # latent distribution (not configurable)
        self.base_distribution = bf.distributions.DiagonalNormal(
            mean=0.0, std=self.noise_schedule.scale_base_distribution
        )
        self.integrate_kwargs = self.INTEGRATE_DEFAULT_CONFIG | (integrate_kwargs or {})
        self.seed_generator = keras.random.SeedGenerator()

        subnet_kwargs = subnet_kwargs or {}
        if subnet == "mlp":
            subnet_kwargs = self.MLP_DEFAULT_CONFIG | subnet_kwargs

        self.subnet = find_network(subnet, **subnet_kwargs)
        self.output_projector = keras.layers.Dense(units=None, bias_initializer="zeros")

    def build(self, xz_shape: Shape, conditions_shape: Shape = None) -> None:
        if self.built:
            return

        self.base_distribution.build(xz_shape)

        self.output_projector.units = xz_shape[-1]
        input_shape = list(xz_shape)

        # construct time vector
        input_shape[-1] += 1
        if conditions_shape is not None:
            input_shape[-1] += conditions_shape[-1]

        input_shape = tuple(input_shape)

        self.subnet.build(input_shape)
        out_shape = self.subnet.compute_output_shape(input_shape)
        self.output_projector.build(out_shape)

    def get_config(self):
        base_config = super().get_config()
        base_config = layer_kwargs(base_config)

        config = {
            "subnet": self.subnet,
            "noise_schedule": self.noise_schedule,
            "integrate_kwargs": self.integrate_kwargs,
            "prediction_type": self.prediction_type,
        }
        return base_config | serialize(config)

    @classmethod
    def from_config(cls, config, custom_objects=None):
        return cls(**deserialize(config, custom_objects=custom_objects))

    def convert_prediction_to_x(
        self, pred: Tensor, z: Tensor, alpha_t: Tensor, sigma_t: Tensor, log_snr_t: Tensor, clip_x: bool
    ) -> Tensor:
        """Convert the prediction of the neural network to the x space."""
        if self.prediction_type == "v":
            # convert v into x
            x = alpha_t * z - sigma_t * pred
        elif self.prediction_type == "e":
            # convert noise prediction into x
            x = (z - sigma_t * pred) / alpha_t
        elif self.prediction_type == "x":
            x = pred
        elif self.prediction_type == "score":
            x = (z + sigma_t**2 * pred) / alpha_t
        else:  # self.prediction_type == 'F':  # EDM
            sigma_data = self.noise_schedule.sigma_data
            x1 = (sigma_data**2 * alpha_t) / (ops.exp(-log_snr_t) + sigma_data**2)
            x2 = ops.exp(-log_snr_t / 2) * sigma_data / ops.sqrt(ops.exp(-log_snr_t) + sigma_data**2)
            x = x1 * z + x2 * pred

        if clip_x:
            x = keras.ops.clip(x, self._clip_min, self._clip_max)
        return x

    def velocity(
        self,
        xz: Tensor,
        time: float | Tensor,
        conditions: Tensor = None,
        training: bool = False,
        clip_x: bool = True,
    ) -> Tensor:
        # calculate the current noise level and transform into correct shape
        log_snr_t = expand_right_as(self.noise_schedule.get_log_snr(t=time, training=training), xz)
        alpha_t, sigma_t = self.noise_schedule.get_alpha_sigma(log_snr_t=log_snr_t, training=training)

        if conditions is None:
            xtc = keras.ops.concatenate([xz, log_snr_t], axis=-1)
        else:
            xtc = keras.ops.concatenate([xz, log_snr_t, conditions], axis=-1)
        pred = self.output_projector(self.subnet(xtc, training=training), training=training)

        x_pred = self.convert_prediction_to_x(
            pred=pred, z=xz, alpha_t=alpha_t, sigma_t=sigma_t, log_snr_t=log_snr_t, clip_x=clip_x
        )
        # convert x to score
        score = (alpha_t * x_pred - xz) / ops.square(sigma_t)

        # compute velocity for the ODE depending on the noise schedule
        f, g = self.noise_schedule.get_drift_diffusion(log_snr_t=log_snr_t, x=xz)
        out = f - 0.5 * ops.square(g) * score

        # todo: for the SDE: d(z) = [ f(z, t) - g(t)^2 * score(z, lambda) ] dt + g(t) dW
        return out

    def _velocity_trace(
        self,
        xz: Tensor,
        time: Tensor,
        conditions: Tensor = None,
        max_steps: int = None,
        training: bool = False,
    ) -> (Tensor, Tensor):
        def f(x):
            return self.velocity(x, time=time, conditions=conditions, training=training)

        v, trace = jacobian_trace(f, xz, max_steps=max_steps, seed=self.seed_generator, return_output=True)

        return v, keras.ops.expand_dims(trace, axis=-1)

    def _forward(
        self,
        x: Tensor,
        conditions: Tensor = None,
        density: bool = False,
        training: bool = False,
        **kwargs,
    ) -> Tensor | tuple[Tensor, Tensor]:
        integrate_kwargs = (
            {
                "start_time": self.noise_schedule._t_min,
                "stop_time": self.noise_schedule._t_max,
            }
            | self.integrate_kwargs
            | kwargs
        )
        if density:

            def deltas(time, xz):
                v, trace = self._velocity_trace(xz, time=time, conditions=conditions, training=training)
                return {"xz": v, "trace": trace}

            state = {
                "xz": x,
                "trace": keras.ops.zeros(keras.ops.shape(x)[:-1] + (1,), dtype=keras.ops.dtype(x)),
            }
            state = integrate(
                deltas,
                state,
                **integrate_kwargs,
            )

            z = state["xz"]
            log_density = self.base_distribution.log_prob(z) + keras.ops.squeeze(state["trace"], axis=-1)

            return z, log_density

        def deltas(time, xz):
            return {"xz": self.velocity(xz, time=time, conditions=conditions, training=training)}

        state = {"xz": x}
        state = integrate(
            deltas,
            state,
            **integrate_kwargs,
        )
        z = state["xz"]
        return z

    def _inverse(
        self,
        z: Tensor,
        conditions: Tensor = None,
        density: bool = False,
        training: bool = False,
        **kwargs,
    ) -> Tensor | tuple[Tensor, Tensor]:
        integrate_kwargs = (
            {
                "start_time": self.noise_schedule._t_max,
                "stop_time": self.noise_schedule._t_min,
            }
            | self.integrate_kwargs
            | kwargs
        )
        if density:

            def deltas(time, xz):
                v, trace = self._velocity_trace(xz, time=time, conditions=conditions, training=training)
                return {"xz": v, "trace": trace}

            state = {
                "xz": z,
                "trace": keras.ops.zeros(keras.ops.shape(z)[:-1] + (1,), dtype=keras.ops.dtype(z)),
            }
            state = integrate(deltas, state, **integrate_kwargs)

            x = state["xz"]
            log_density = self.base_distribution.log_prob(z) - keras.ops.squeeze(state["trace"], axis=-1)

            return x, log_density

        def deltas(time, xz):
            return {"xz": self.velocity(xz, time=time, conditions=conditions, training=training)}

        state = {"xz": z}
        state = integrate(
            deltas,
            state,
            **integrate_kwargs,
        )

        x = state["xz"]
        return x

    def compute_metrics(
        self,
        x: Tensor | Sequence[Tensor, ...],
        conditions: Tensor = None,
        sample_weight: Tensor = None,
        stage: str = "training",
    ) -> dict[str, Tensor]:
        training = stage == "training"
        if not self.built:
            xz_shape = keras.ops.shape(x)
            conditions_shape = None if conditions is None else keras.ops.shape(conditions)
            self.build(xz_shape, conditions_shape)

        # sample training diffusion time as low discrepancy sequence to decrease variance
        # t_i = \mod (u_0 + i/k, 1)
        u0 = keras.random.uniform(shape=(1,))
        i = ops.arange(0, keras.ops.shape(x)[0])  # tensor of indices
        t = (u0 + i / keras.ops.shape(x)[0]) % 1
        # i = keras.random.randint((keras.ops.shape(x)[0],), minval=0, maxval=self._timesteps)
        # t = keras.ops.cast(i, keras.ops.dtype(x)) / keras.ops.cast(self._timesteps, keras.ops.dtype(x))

        # calculate the noise level
        log_snr_t = expand_right_as(self.noise_schedule.get_log_snr(t, training=training), x)
        alpha_t, sigma_t = self.noise_schedule.get_alpha_sigma(log_snr_t=log_snr_t, training=training)

        # generate noise vector
        eps_t = keras.random.normal(ops.shape(x), dtype=ops.dtype(x), seed=self.seed_generator)

        # diffuse x
        diffused_x = alpha_t * x + sigma_t * eps_t

        # calculate output of the network
        if conditions is None:
            xtc = keras.ops.concatenate([diffused_x, log_snr_t], axis=-1)
        else:
            xtc = keras.ops.concatenate([diffused_x, log_snr_t, conditions], axis=-1)
        pred = self.output_projector(self.subnet(xtc, training=training), training=training)

        x_pred = self.convert_prediction_to_x(
            pred=pred, z=diffused_x, alpha_t=alpha_t, sigma_t=sigma_t, log_snr_t=log_snr_t, clip_x=True
        )
        # convert x to epsilon prediction
        out = (alpha_t * diffused_x - x_pred) / sigma_t

        # Calculate loss based on noise prediction
        weights_for_snr = self.noise_schedule.get_weights_for_snr(log_snr_t=log_snr_t)
        loss = weights_for_snr * ops.mean((out - eps_t) ** 2, axis=-1)

        # apply sample weight
        loss = weighted_mean(loss, sample_weight)

        base_metrics = super().compute_metrics(x, conditions, sample_weight, stage)
        return base_metrics | {"loss": loss}<|MERGE_RESOLUTION|>--- conflicted
+++ resolved
@@ -13,12 +13,7 @@
     expand_right_as,
     find_network,
     jacobian_trace,
-<<<<<<< HEAD
-    serialize_value_or_type,
-    deserialize_value_or_type,
-=======
     layer_kwargs,
->>>>>>> d5dc2ba3
     weighted_mean,
     integrate,
 )
@@ -136,15 +131,9 @@
     """
 
     def __init__(self, min_log_snr: float = -15, max_log_snr: float = 15):
-<<<<<<< HEAD
-        super().__init__(name="linear_noise_schedule", variance_type="preserving")
-        self._log_snr_min = ops.convert_to_tensor(min_log_snr)
-        self._log_snr_max = ops.convert_to_tensor(max_log_snr)
-=======
         super().__init__(name="linear_noise_schedule")
         self._log_snr_min = min_log_snr
         self._log_snr_max = max_log_snr
->>>>>>> d5dc2ba3
 
         self._t_min = self.get_t_from_log_snr(log_snr_t=self._log_snr_max, training=True)
         self._t_max = self.get_t_from_log_snr(log_snr_t=self._log_snr_max, training=True)
@@ -190,19 +179,12 @@
     [1] Diffusion models beat gans on image synthesis: Dhariwal and Nichol (2022)
     """
 
-<<<<<<< HEAD
     def __init__(self, min_log_snr: float = -15, max_log_snr: float = 15, s_shift_cosine: float = 0.0):
         super().__init__(name="cosine_noise_schedule", variance_type="preserving")
-        self._log_snr_min = ops.convert_to_tensor(min_log_snr)
-        self._log_snr_max = ops.convert_to_tensor(max_log_snr)
         self._s_shift_cosine = ops.convert_to_tensor(s_shift_cosine)
-=======
-    def __init__(self, min_log_snr: float = -15.0, max_log_snr: float = 15.0, s_shift_cosine: float = 0.0):
-        super().__init__(name="cosine_noise_schedule")
         self._log_snr_min = min_log_snr
         self._log_snr_max = max_log_snr
         self._s_shift_cosine = s_shift_cosine
->>>>>>> d5dc2ba3
 
         self._t_min = self.get_t_from_log_snr(log_snr_t=self._log_snr_max, training=True)
         self._t_max = self.get_t_from_log_snr(log_snr_t=self._log_snr_max, training=True)
@@ -216,8 +198,7 @@
     def get_t_from_log_snr(self, log_snr_t: Tensor, training: bool) -> Tensor:
         """Get the diffusion time (t) from the log signal-to-noise ratio (lambda)."""
         # SNR = -2 * log(tan(pi*t/2)) => t = 2/pi * arctan(exp(-snr/2))
-        print("p", log_snr_t)
-        return 2.0 / math.pi * ops.arctan(ops.exp((2.0 * self._s_shift_cosine - log_snr_t) / 2.0))
+        return 2 / math.pi * ops.arctan(ops.exp((2 * self._s_shift_cosine - log_snr_t) / 2))
 
     def derivative_log_snr(self, log_snr_t: Tensor, training: bool) -> Tensor:
         """Compute d/dt log(1 + e^(-snr(t))), which is used for the reverse SDE."""
@@ -247,15 +228,7 @@
     """
 
     def __init__(self, sigma_data: float = 0.5, sigma_min: float = 0.002, sigma_max: float = 80):
-<<<<<<< HEAD
         super().__init__(name="edm_noise_schedule", variance_type="exploding")
-        self.sigma_data = ops.convert_to_tensor(sigma_data)
-        self.sigma_max = ops.convert_to_tensor(sigma_max)
-        self.sigma_min = ops.convert_to_tensor(sigma_min)
-        self.p_mean = ops.convert_to_tensor(-1.2)
-        self.p_std = ops.convert_to_tensor(1.2)
-        self.rho = ops.convert_to_tensor(7)
-=======
         super().__init__(name="edm_noise_schedule")
         self.sigma_data = sigma_data
         self.sigma_max = sigma_max
@@ -263,7 +236,6 @@
         self.p_mean = -1.2
         self.p_std = 1.2
         self.rho = 7
->>>>>>> d5dc2ba3
 
         # convert EDM parameters to signal-to-noise ratio formulation
         self._log_snr_min = -2 * ops.log(sigma_max)
@@ -393,12 +365,7 @@
         **kwargs
             Additional keyword arguments passed to the subnet and other components.
         """
-<<<<<<< HEAD
         super().__init__(base_distribution="normal", **kwargs)
-=======
-
-        super().__init__(base_distribution=None, **kwargs)
->>>>>>> d5dc2ba3
 
         if isinstance(noise_schedule, str):
             if noise_schedule == "linear":
