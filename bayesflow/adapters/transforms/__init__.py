--- conflicted
+++ resolved
@@ -25,13 +25,10 @@
 from .to_array import ToArray
 from .to_dict import ToDict
 from .transform import Transform
-<<<<<<< HEAD
-from .nan_to_num import NanToNum
-=======
 from .random_subsample import RandomSubsample
 from .take import Take
 from .ungroup import Ungroup
->>>>>>> 4781e2e1
+from .nan_to_num import NanToNum
 
 from ...utils._docs import _add_imports_to_all
 
