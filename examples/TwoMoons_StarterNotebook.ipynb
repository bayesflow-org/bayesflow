--- conflicted
+++ resolved
@@ -210,16 +210,11 @@
    "metadata": {},
    "source": [
     "\n",
-<<<<<<< HEAD
     "1. **Automatically**: You can use the `build_adapter` method of the approximator to create a data adapter with the right output keys for training. You can still modify the data adapter afterward if needed.\n",
     "\n",
     "For this example, we want to learn the posterior distribution $p(\\theta | x)$, so we **infer** $\\theta$, **conditioning** on $x$."
    ],
    "id": "54a6d149ed3a622e"
-=======
-    "1. **Automatically**: You can use the `build_data_adapter` method of the approximator to create a data adapter with the right output keys for training. You can still modify the data adapter afterward if needed."
-   ]
->>>>>>> b8948f38
   },
   {
    "cell_type": "code",
@@ -231,7 +226,6 @@
      "start_time": "2024-10-24T08:36:23.687089Z"
     }
    },
-<<<<<<< HEAD
    "cell_type": "code",
    "source": [
     "adapter = bf.approximators.ContinuousApproximator.build_adapter(\n",
@@ -241,8 +235,6 @@
     "adapter"
    ],
    "id": "b6f22643199950cf",
-=======
->>>>>>> b8948f38
    "outputs": [
     {
      "data": {
