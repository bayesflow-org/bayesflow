--- conflicted
+++ resolved
@@ -316,84 +316,4 @@
     transform = bf.Adapter().nan_to_num(keys="test-2d", default_value=0.5, return_mask=True, mask_prefix="new_mask")
     out = transform.forward(arr)
     np.testing.assert_array_equal(out["test-2d"], np.array([[1.0, 0.5], [0.5, 4.0]]))
-<<<<<<< HEAD
-    np.testing.assert_array_equal(out["new_mask_test-2d"], np.array([[1, 0], [0, 1]]))
-
-
-def test_nnpe(random_data):
-    # NNPE cannot be integrated into the adapter fixture and its tests since it modifies the input data
-    # and therefore breaks existing allclose checks
-    import numpy as np
-    from bayesflow.adapters import Adapter
-
-    # Test basic case with global noise application
-    ad = Adapter().nnpe("x1", spike_scale=1.0, slab_scale=1.0, per_dimension=False, seed=42)
-    result_training = ad(random_data, stage="training")
-    result_validation = ad(random_data, stage="validation")
-    result_inference = ad(random_data, stage="inference")
-    result_inversed = ad(random_data, inverse=True)
-    serialized = serialize(ad)
-    deserialized = deserialize(serialized)
-    reserialized = serialize(deserialized)
-
-    assert_configs_equal(serialized, reserialized)
-
-    # check that only x1 is changed
-    assert "x1" in result_training
-    assert not np.allclose(result_training["x1"], random_data["x1"])
-
-    # all other keys are untouched
-    for k, v in random_data.items():
-        if k == "x1":
-            continue
-        assert np.allclose(result_training[k], v)
-
-    # check that the validation and inference data as well as inversed results are unchanged
-    for k, v in random_data.items():
-        assert np.allclose(result_validation[k], v)
-        assert np.allclose(result_inference[k], v)
-        assert np.allclose(result_inversed[k], v)
-
-    # Test both scales and seed are None case (automatic scale determination) with dimensionwise noise application
-    ad_auto = Adapter().nnpe("y1", slab_scale=None, spike_scale=None, per_dimension=True, seed=None)
-    result_training_auto = ad_auto(random_data, stage="training")
-    assert not np.allclose(result_training_auto["y1"], random_data["y1"])
-    for k, v in random_data.items():
-        if k == "y1":
-            continue
-        assert np.allclose(result_training_auto[k], v)
-
-    serialized_auto = serialize(ad_auto)
-    deserialized_auto = deserialize(serialized_auto)
-    reserialized_auto = serialize(deserialized_auto)
-    assert_configs_equal(serialized_auto, serialize(reserialized_auto))
-
-    # Test dimensionwise versus global noise application (per_dimension=True vs per_dimension=False)
-    # Create data with second dimension having higher variance
-    data_shape = (32, 16, 1)
-    rng = np.random.default_rng(42)
-    zero = np.ones(shape=data_shape)
-    high = rng.normal(0, 100.0, size=data_shape)
-    var_data = {"x": np.concatenate([zero, high], axis=-1)}
-
-    # Apply dimensionwise and global adapters with automatic slab_scale scale determination
-    ad_partial_global = Adapter().nnpe("x", spike_scale=0, slab_scale=None, per_dimension=False, seed=42)
-    ad_partial_dim = Adapter().nnpe("x", spike_scale=[0, 1], slab_scale=None, per_dimension=True, seed=42)
-    res_dim = ad_partial_dim(var_data, stage="training")
-    res_glob = ad_partial_global(var_data, stage="training")
-
-    # Compute standard deviations of noise per last axis dimension
-    noise_dim = res_dim["x"] - var_data["x"]
-    noise_glob = res_glob["x"] - var_data["x"]
-    std_dim = np.std(noise_dim, axis=(0, 1))
-    std_glob = np.std(noise_glob, axis=(0, 1))
-
-    # Dimensionwise should assign zero noise, global some noise to zero-variance dimension
-    assert std_dim[0] == 0
-    assert std_glob[0] > 0
-    # Both should assign noise to high-variance dimension
-    assert std_dim[1] > 0
-    assert std_glob[1] > 0
-=======
-    np.testing.assert_array_equal(out["new_mask_test-2d"], np.array([[1, 0], [0, 1]]))
->>>>>>> 8afff139
+    np.testing.assert_array_equal(out["new_mask_test-2d"], np.array([[1, 0], [0, 1]]))