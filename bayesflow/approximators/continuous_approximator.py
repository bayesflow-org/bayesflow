--- conflicted
+++ resolved
@@ -80,17 +80,11 @@
             adapter.as_set(summary_variables)
             adapter.concatenate(summary_variables, into="summary_variables")
 
-<<<<<<< HEAD
         if sample_weight is not None:
             adapter = adapter.rename(sample_weight, "sample_weight")
 
-        adapter = adapter.keep(
-            ["inference_variables", "inference_conditions", "summary_variables", "sample_weight"]
-        ).standardize(exclude="sample_weight")
-=======
-        adapter.keep(["inference_variables", "inference_conditions", "summary_variables"])
-        adapter.standardize()
->>>>>>> 22e15d21
+        adapter.keep(["inference_variables", "inference_conditions", "summary_variables", "sample_weight"])
+        adapter.standardize(exclude="sample_weight")
 
         return adapter
 
