import pytest

from bayesflow.networks import MLP


@pytest.fixture()
def diffusion_model_edm_F():
    from bayesflow.experimental import DiffusionModel

    return DiffusionModel(
        subnet=MLP([8, 8]),
        integrate_kwargs={"method": "rk45", "steps": 250},
        noise_schedule="edm",
        prediction_type="F",
    )


@pytest.fixture()
def diffusion_model_edm_velocity():
    from bayesflow.experimental import DiffusionModel

    return DiffusionModel(
        subnet=MLP([8, 8]),
        integrate_kwargs={"method": "rk45", "steps": 250},
        noise_schedule="edm",
        prediction_type="velocity",
    )


@pytest.fixture()
def diffusion_model_edm_noise():
    from bayesflow.experimental import DiffusionModel

    return DiffusionModel(
        subnet=MLP([8, 8]),
        integrate_kwargs={"method": "rk45", "steps": 250},
        noise_schedule="edm",
        prediction_type="noise",
    )


@pytest.fixture()
def diffusion_model_cosine_F():
    from bayesflow.experimental import DiffusionModel

    return DiffusionModel(
        subnet=MLP([8, 8]),
        integrate_kwargs={"method": "rk45", "steps": 250},
        noise_schedule="cosine",
        prediction_type="F",
    )


@pytest.fixture()
def diffusion_model_cosine_velocity():
    from bayesflow.experimental import DiffusionModel

    return DiffusionModel(
        subnet=MLP([8, 8]),
        integrate_kwargs={"method": "rk45", "steps": 250},
        noise_schedule="cosine",
        prediction_type="velocity",
    )


@pytest.fixture()
def diffusion_model_cosine_noise():
    from bayesflow.experimental import DiffusionModel

    return DiffusionModel(
        subnet=MLP([8, 8]),
        integrate_kwargs={"method": "rk45", "steps": 250},
        noise_schedule="cosine",
        prediction_type="noise",
    )


@pytest.fixture()
def flow_matching():
    from bayesflow.networks import FlowMatching

    return FlowMatching(
        subnet=MLP([8, 8]),
        integrate_kwargs={"method": "rk45", "steps": 100},
    )


@pytest.fixture()
def consistency_model():
    from bayesflow.networks import ConsistencyModel

    return ConsistencyModel(total_steps=100, subnet=MLP([8, 8]))


@pytest.fixture()
def affine_coupling_flow():
    from bayesflow.networks import CouplingFlow

    return CouplingFlow(
        depth=2, subnet="mlp", subnet_kwargs=dict(widths=[8, 8]), transform="affine", transform_kwargs=dict(clamp=1.8)
    )


@pytest.fixture()
def spline_coupling_flow():
    from bayesflow.networks import CouplingFlow

    return CouplingFlow(
        depth=2, subnet="mlp", subnet_kwargs=dict(widths=[8, 8]), transform="spline", transform_kwargs=dict(bins=8)
    )


@pytest.fixture()
def free_form_flow():
    from bayesflow.experimental import FreeFormFlow

    return FreeFormFlow(encoder_subnet=MLP([16, 16]), decoder_subnet=MLP([16, 16]))


@pytest.fixture()
def typical_point_inference_network():
    from bayesflow.networks import PointInferenceNetwork
    from bayesflow.scores import MeanScore, MedianScore, QuantileScore, MultivariateNormalScore

    return PointInferenceNetwork(
        scores=dict(
            mean=MeanScore(),
            median=MedianScore(),
            quantiles=QuantileScore([0.1, 0.2, 0.5, 0.65]),
            mvn=MultivariateNormalScore(),  # currently not stable
        )
    )


@pytest.fixture()
def typical_point_inference_network_subnet():
    from bayesflow.networks import PointInferenceNetwork
    from bayesflow.scores import MeanScore, MedianScore, QuantileScore, MultivariateNormalScore

    subnet = MLP([16, 8])

    return PointInferenceNetwork(
        scores=dict(
            mean=MeanScore(subnets=dict(value=subnet)),
            median=MedianScore(subnets=dict(value=subnet)),
            quantiles=QuantileScore(subnets=dict(value=subnet)),
            mvn=MultivariateNormalScore(subnets=dict(mean=subnet, covariance=subnet)),
        ),
        subnet=subnet,
    )


@pytest.fixture(
    params=[
        "typical_point_inference_network",
        "affine_coupling_flow",
        "spline_coupling_flow",
        "flow_matching",
        "free_form_flow",
        "consistency_model",
        pytest.param("diffusion_model_edm_F"),
<<<<<<< HEAD
        pytest.param("diffusion_model_edm_noise", marks=[pytest.mark.slow]),
        pytest.param("diffusion_model_cosine_velocity", marks=[pytest.mark.slow]),
        pytest.param("diffusion_model_cosine_F", marks=[pytest.mark.slow]),
        pytest.param("diffusion_model_cosine_noise", marks=[pytest.mark.slow]),
        pytest.param("diffusion_model_cosine_velocity", marks=[pytest.mark.slow]),
=======
        pytest.param("diffusion_model_edm_noise", marks=pytest.mark.slow),
        pytest.param("diffusion_model_cosine_velocity", marks=pytest.mark.slow),
        pytest.param("diffusion_model_cosine_F", marks=pytest.mark.slow),
        pytest.param("diffusion_model_cosine_noise", marks=pytest.mark.slow),
        pytest.param("diffusion_model_cosine_velocity", marks=pytest.mark.slow),
>>>>>>> 057f3fdb
    ],
    scope="function",
)
def inference_network(request):
    return request.getfixturevalue(request.param)


@pytest.fixture(
    params=[
        "typical_point_inference_network_subnet",
        "coupling_flow_subnet",
        "flow_matching_subnet",
        "free_form_flow_subnet",
    ],
    scope="function",
)
def inference_network_subnet(request):
    return request.getfixturevalue(request.param)


@pytest.fixture(
    params=[
        "affine_coupling_flow",
        "spline_coupling_flow",
        "flow_matching",
        "free_form_flow",
        "consistency_model",
        pytest.param("diffusion_model_edm_F"),
        pytest.param(
            "diffusion_model_edm_noise",
            marks=[
                pytest.mark.slow,
                pytest.mark.skip("noise predicition not testable without prior training for numerical reasons."),
            ],
        ),
<<<<<<< HEAD
        pytest.param("diffusion_model_cosine_velocity", marks=[pytest.mark.slow]),
=======
        pytest.param("diffusion_model_cosine_velocity", marks=pytest.mark.slow),
>>>>>>> 057f3fdb
        pytest.param(
            "diffusion_model_cosine_F",
            marks=[
                pytest.mark.slow,
                pytest.mark.skip("skip to reduce load on CI."),
            ],
        ),
        pytest.param(
            "diffusion_model_cosine_noise",
            marks=[
                pytest.mark.slow,
                pytest.mark.skip("noise predicition not testable without prior training for numerical reasons."),
            ],
        ),
        pytest.param(
            "diffusion_model_cosine_velocity",
            marks=[
                pytest.mark.slow,
                pytest.mark.skip("skip to reduce load on CI."),
            ],
        ),
    ],
    scope="function",
)
def generative_inference_network(request):
    return request.getfixturevalue(request.param)


@pytest.fixture(scope="function")
def time_series_network(summary_dim):
    from bayesflow.networks import TimeSeriesNetwork

    return TimeSeriesNetwork(summary_dim=summary_dim)


@pytest.fixture(scope="function")
def time_series_transformer(summary_dim):
    from bayesflow.networks import TimeSeriesTransformer

    return TimeSeriesTransformer(summary_dim=summary_dim)


@pytest.fixture(scope="function")
def fusion_transformer(summary_dim):
    from bayesflow.networks import FusionTransformer

    return FusionTransformer(summary_dim=summary_dim)


@pytest.fixture(scope="function")
def set_transformer(summary_dim):
    from bayesflow.networks import SetTransformer

    return SetTransformer(summary_dim=summary_dim)


@pytest.fixture(scope="function")
def deep_set(summary_dim):
    from bayesflow.networks import DeepSet

    return DeepSet(summary_dim=summary_dim)


@pytest.fixture(
    params=[
        None,
        "time_series_network",
        "time_series_transformer",
        "fusion_transformer",
        "set_transformer",
        "deep_set",
    ],
    scope="function",
)
def summary_network(request, summary_dim):
    if request.param is None:
        return None
    return request.getfixturevalue(request.param)<|MERGE_RESOLUTION|>--- conflicted
+++ resolved
@@ -159,19 +159,11 @@
         "free_form_flow",
         "consistency_model",
         pytest.param("diffusion_model_edm_F"),
-<<<<<<< HEAD
-        pytest.param("diffusion_model_edm_noise", marks=[pytest.mark.slow]),
-        pytest.param("diffusion_model_cosine_velocity", marks=[pytest.mark.slow]),
-        pytest.param("diffusion_model_cosine_F", marks=[pytest.mark.slow]),
-        pytest.param("diffusion_model_cosine_noise", marks=[pytest.mark.slow]),
-        pytest.param("diffusion_model_cosine_velocity", marks=[pytest.mark.slow]),
-=======
         pytest.param("diffusion_model_edm_noise", marks=pytest.mark.slow),
         pytest.param("diffusion_model_cosine_velocity", marks=pytest.mark.slow),
         pytest.param("diffusion_model_cosine_F", marks=pytest.mark.slow),
         pytest.param("diffusion_model_cosine_noise", marks=pytest.mark.slow),
         pytest.param("diffusion_model_cosine_velocity", marks=pytest.mark.slow),
->>>>>>> 057f3fdb
     ],
     scope="function",
 )
@@ -207,11 +199,7 @@
                 pytest.mark.skip("noise predicition not testable without prior training for numerical reasons."),
             ],
         ),
-<<<<<<< HEAD
-        pytest.param("diffusion_model_cosine_velocity", marks=[pytest.mark.slow]),
-=======
         pytest.param("diffusion_model_cosine_velocity", marks=pytest.mark.slow),
->>>>>>> 057f3fdb
         pytest.param(
             "diffusion_model_cosine_F",
             marks=[
