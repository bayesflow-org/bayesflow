--- conflicted
+++ resolved
@@ -41,9 +41,6 @@
     concatenate,
     tree_stack,
 )
-<<<<<<< HEAD
+from .validators import check_lengths_same
 from .comp_utils import expected_calibration_error
-from .plot_utils import check_posterior_prior_shapes
-=======
-from .validators import check_lengths_same
->>>>>>> 06020719
+from .plot_utils import check_posterior_prior_shapes