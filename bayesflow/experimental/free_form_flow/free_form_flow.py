import keras
from keras import ops

import warnings

from bayesflow.distributions import Distribution
from bayesflow.types import Tensor
from bayesflow.utils import (
    concatenate_valid,
    find_network,
    jacobian,
    jvp,
    model_kwargs,
    vjp,
<<<<<<< HEAD
    weighted_sum,
=======
    serialize_value_or_type,
    deserialize_value_or_type,
    weighted_mean,
>>>>>>> 2bf0b533
)
from bayesflow.utils.serialization import deserialize, serializable, serialize

from bayesflow.networks import InferenceNetwork


@serializable
class FreeFormFlow(InferenceNetwork):
    """Implements a dimensionality-preserving Free-form Flow.
    Incorporates ideas from [1-2].

    [1] Draxler, F., Sorrenson, P., Zimmermann, L., Rousselot, A., & Köthe, U. (2024).F
    ree-form flows: Make Any Architecture a Normalizing Flow.
    In International Conference on Artificial Intelligence and Statistics.

    [2] Sorrenson, P., Draxler, F., Rousselot, A., Hummerich, S., Zimmermann, L., &
    Köthe, U. (2024). Lifting Architectural Constraints of Injective Flows.
    In International Conference on Learning Representations.
    """

    ENCODER_MLP_DEFAULT_CONFIG = {
        "widths": (256, 256, 256, 256),
        "activation": "mish",
        "kernel_initializer": "he_normal",
        "residual": True,
        "dropout": 0.05,
        "spectral_normalization": False,
    }

    DECODER_MLP_DEFAULT_CONFIG = {
        "widths": (256, 256, 256, 256),
        "activation": "mish",
        "kernel_initializer": "he_normal",
        "residual": True,
        "dropout": 0.05,
        "spectral_normalization": False,
    }

    def __init__(
        self,
        beta: float = 50.0,
        encoder_subnet: str | keras.Layer = "mlp",
        decoder_subnet: str | keras.Layer = "mlp",
        base_distribution: str | Distribution = "normal",
        hutchinson_sampling: str = "qr",
        encoder_subnet_kwargs: dict = None,
        decoder_subnet_kwargs: dict = None,
        **kwargs,
    ):
        """Creates an instance of a Free-form Flow.

        Parameters
        ----------
        beta                  : float, optional, default: 50.0
        encoder_subnet        : str or type, optional, default: "mlp"
            A neural network type for the flow, will be instantiated using
            encoder_subnet_kwargs. Will be equipped with a projector to ensure
            the correct output dimension and a global skip connection.
        decoder_subnet        : str or type, optional, default: "mlp"
            A neural network type for the flow, will be instantiated using
            decoder_subnet_kwargs. Will be equipped with a projector to ensure
            the correct output dimension and a global skip connection.
        base_distribution     : str, optional, default: "normal"
            The latent distribution
        hutchinson_sampling   : str, optional, default: "qr
            One of `["sphere", "qr"]`. Select the sampling scheme for the
            vectors of the Hutchinson trace estimator.
        **kwargs              : dict, optional, default: {}
            Additional keyword arguments
        """
        super().__init__(base_distribution, **kwargs)

        if encoder_subnet_kwargs or decoder_subnet_kwargs:
            warnings.warn(
                "Using `subnet_kwargs` is deprecated."
                "Instead, instantiate the network yourself and pass the arguments directly.",
                DeprecationWarning,
            )

        encoder_subnet_kwargs = encoder_subnet_kwargs or {}
        decoder_subnet_kwargs = decoder_subnet_kwargs or {}

        if encoder_subnet == "mlp":
            encoder_subnet_kwargs = FreeFormFlow.ENCODER_MLP_DEFAULT_CONFIG.copy() | encoder_subnet_kwargs

        if decoder_subnet == "mlp":
            decoder_subnet_kwargs = FreeFormFlow.DECODER_MLP_DEFAULT_CONFIG.copy() | decoder_subnet_kwargs

        self.encoder_subnet = find_network(encoder_subnet, **encoder_subnet_kwargs)
        self.encoder_projector = keras.layers.Dense(
            units=None, bias_initializer="zeros", kernel_initializer="zeros", name="encoder_projector"
        )

        self.decoder_subnet = find_network(decoder_subnet, **decoder_subnet_kwargs)
        self.decoder_projector = keras.layers.Dense(
            units=None, bias_initializer="zeros", kernel_initializer="zeros", name="decoder_projector"
        )

        self.hutchinson_sampling = hutchinson_sampling
        self.beta = beta

        self.seed_generator = keras.random.SeedGenerator()

    # noinspection PyMethodOverriding
    def build(self, xz_shape, conditions_shape=None):
        if self.built:
            # building when the network is already built can cause issues with serialization
            # see https://github.com/keras-team/keras/issues/21147
            return

        self.base_distribution.build(xz_shape)

        self.encoder_projector.units = xz_shape[-1]
        self.decoder_projector.units = xz_shape[-1]

        # construct input shape for subnet and subnet projector
        input_shape = list(xz_shape)

        if conditions_shape is not None:
            input_shape[-1] += conditions_shape[-1]

        input_shape = tuple(input_shape)

        self.encoder_subnet.build(input_shape)
        self.decoder_subnet.build(input_shape)

        output_shape = self.encoder_subnet.compute_output_shape(input_shape)
        self.encoder_projector.build(output_shape)

        output_shape = self.decoder_subnet.compute_output_shape(input_shape)
        self.decoder_projector.build(output_shape)

    def _forward(
        self, x: Tensor, conditions: Tensor = None, density: bool = False, training: bool = False, **kwargs
    ) -> Tensor | tuple[Tensor, Tensor]:
        if density:
            z, jac = jacobian(
                lambda inp: self.encode(inp, conditions=conditions, training=training, **kwargs), x, return_output=True
            )
            log_det = keras.ops.logdet(jac)

            log_density = self.base_distribution.log_prob(z) + log_det
            return z, log_density

        z = self.encode(x, conditions, training=training, **kwargs)
        return z

    def _inverse(
        self, z: Tensor, conditions: Tensor = None, density: bool = False, training: bool = False, **kwargs
    ) -> Tensor | tuple[Tensor, Tensor]:
        if density:
            x, jac = jacobian(
                lambda inp: self.decode(inp, conditions=conditions, training=training, **kwargs), z, return_output=True
            )
            log_det = keras.ops.logdet(jac)

            log_density = self.base_distribution.log_prob(z) - log_det
            return x, log_density

        x = self.decode(z, conditions, training=training, **kwargs)
        return x

    def encode(self, x: Tensor, conditions: Tensor = None, training: bool = False, **kwargs) -> Tensor:
        if conditions is None:
            inp = x
        else:
            inp = concatenate_valid([x, conditions], axis=-1)
        network_out = self.encoder_projector(
            self.encoder_subnet(inp, training=training, **kwargs), training=training, **kwargs
        )
        return network_out + x

    def decode(self, z: Tensor, conditions: Tensor = None, training: bool = False, **kwargs) -> Tensor:
        if conditions is None:
            inp = z
        else:
            inp = concatenate_valid([z, conditions], axis=-1)
        network_out = self.decoder_projector(
            self.decoder_subnet(inp, training=training, **kwargs), training=training, **kwargs
        )
        return network_out + z

    def _sample_v(self, x):
        batch_size = ops.shape(x)[0]
        total_dim = ops.shape(x)[-1]
        match self.hutchinson_sampling:
            case "qr":
                # Use QR decomposition as described in [2]
                v_raw = keras.random.normal((batch_size, total_dim, 1), dtype=ops.dtype(x), seed=self.seed_generator)
                q = ops.reshape(ops.qr(v_raw)[0], ops.shape(x))
                v = q * ops.sqrt(total_dim)
            case "sphere":
                # Sample from sphere with radius sqrt(total_dim), as implemented in [1]
                v_raw = keras.random.normal((batch_size, total_dim), dtype=ops.dtype(x), seed=self.seed_generator)
                v = v_raw * ops.sqrt(total_dim) / ops.sqrt(ops.sum(v_raw**2, axis=-1, keepdims=True))
            case _:
                raise ValueError(f"{self.hutchinson_sampling} is not a valid value for hutchinson_sampling.")
        return v

    def compute_metrics(
        self, x: Tensor, conditions: Tensor = None, sample_weight: Tensor = None, stage: str = "training"
    ) -> dict[str, Tensor]:
        base_metrics = super().compute_metrics(x, conditions=conditions, sample_weight=sample_weight, stage=stage)
        # sample random vector
        v = self._sample_v(x)

        def encode(x):
            return self.encode(x, conditions, training=stage == "training")

        def decode(z):
            return self.decode(z, conditions, training=stage == "training")

        # VJP computation
        z, vjp_fn = vjp(encode, x)
        v1 = vjp_fn(v)[0]
        # JVP computation
        x_pred, v2 = jvp(decode, (z,), (v,))

        # equivalent: surrogate = ops.matmul(ops.stop_gradient(v2[:, None]), v1[:, :, None])[:, 0, 0]
        surrogate = ops.sum((ops.stop_gradient(v2) * v1), axis=-1)
        nll = -self.base_distribution.log_prob(z)
        maximum_likelihood_loss = nll - surrogate
        reconstruction_loss = ops.sum((x - x_pred) ** 2, axis=-1)

        losses = maximum_likelihood_loss + self.beta * reconstruction_loss
<<<<<<< HEAD
        loss = weighted_sum(losses, sample_weight)

        return base_metrics | {"loss": loss}

    @classmethod
    def from_config(cls, config, custom_objects=None):
        return cls(**deserialize(config, custom_objects=custom_objects))

    def get_config(self):
        base_config = super().get_config()
        base_config = model_kwargs(base_config)

        config = {
            "beta": self.beta,
            "encoder_subnet": self.encoder_subnet,
            "decoder_subnet": self.decoder_subnet,
            "base_distribution": self.base_distribution,
            "hutchinson_sampling": self.hutchinson_sampling,
            # we do not need to store subnet_kwargs
        }
=======
        loss = weighted_mean(losses, sample_weight)
>>>>>>> 2bf0b533

        return base_config | serialize(config)<|MERGE_RESOLUTION|>--- conflicted
+++ resolved
@@ -12,13 +12,7 @@
     jvp,
     model_kwargs,
     vjp,
-<<<<<<< HEAD
-    weighted_sum,
-=======
-    serialize_value_or_type,
-    deserialize_value_or_type,
     weighted_mean,
->>>>>>> 2bf0b533
 )
 from bayesflow.utils.serialization import deserialize, serializable, serialize
 
@@ -244,8 +238,7 @@
         reconstruction_loss = ops.sum((x - x_pred) ** 2, axis=-1)
 
         losses = maximum_likelihood_loss + self.beta * reconstruction_loss
-<<<<<<< HEAD
-        loss = weighted_sum(losses, sample_weight)
+        loss = weighted_mean(losses, sample_weight)
 
         return base_metrics | {"loss": loss}
 
@@ -265,8 +258,5 @@
             "hutchinson_sampling": self.hutchinson_sampling,
             # we do not need to store subnet_kwargs
         }
-=======
-        loss = weighted_mean(losses, sample_weight)
->>>>>>> 2bf0b533
 
         return base_config | serialize(config)