--- conflicted
+++ resolved
@@ -520,12 +520,6 @@
             summary_outputs = self.summary_network(
                 summary_variables, **filter_kwargs(kwargs, self.summary_network.call)
             )
-<<<<<<< HEAD
-            inference_conditions = concatenate_valid((inference_conditions, summary_outputs), axis=-1)
-
-        if inference_conditions is not None:
-            # conditions must always have shape (batch_size, ...)
-=======
 
             if inference_conditions is None:
                 inference_conditions = summary_outputs
@@ -534,7 +528,6 @@
 
         if inference_conditions is not None:
             # conditions must always have shape (batch_size, ..., dims)
->>>>>>> 735969c2
             batch_size = keras.ops.shape(inference_conditions)[0]
             inference_conditions = keras.ops.expand_dims(inference_conditions, axis=1)
             inference_conditions = keras.ops.broadcast_to(
