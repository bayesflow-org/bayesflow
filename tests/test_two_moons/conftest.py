import pytest


@pytest.fixture()
def approximator(inference_network):
    from bayesflow import Approximator

    return Approximator(
        inference_network=inference_network,
        inference_variables=["theta"],
        inference_conditions=["x", "r", "alpha"],
    )


@pytest.fixture()
def batch_size():
    return 32


<<<<<<< HEAD
    def parameters():
        theta = np.random.uniform(-1.0, 1.0, size=2).astype(np.float32)
=======
@pytest.fixture()
def inference_network():
    from bayesflow.networks import CouplingFlow
>>>>>>> aca3d7ab

    return CouplingFlow()


@pytest.fixture()
def random_samples(batch_size, simulator):
    return simulator.sample((batch_size,))


@pytest.fixture()
def simulator():
    from bayesflow.simulators import TwoMoonsSimulator

    return TwoMoonsSimulator()


@pytest.fixture()
def train_dataset(simulator, batch_size):
    from bayesflow import OfflineDataset

    num_batches = 16
    data = simulator.sample((num_batches * batch_size,))
    return OfflineDataset(data, workers=4, max_queue_size=num_batches, batch_size=batch_size)


@pytest.fixture()
def validation_dataset(simulator, batch_size):
    from bayesflow import OfflineDataset

    num_batches = 4
    data = simulator.sample((4 * batch_size,))
    return OfflineDataset(data, workers=4, max_queue_size=num_batches, batch_size=batch_size)<|MERGE_RESOLUTION|>--- conflicted
+++ resolved
@@ -17,14 +17,9 @@
     return 32
 
 
-<<<<<<< HEAD
-    def parameters():
-        theta = np.random.uniform(-1.0, 1.0, size=2).astype(np.float32)
-=======
 @pytest.fixture()
 def inference_network():
     from bayesflow.networks import CouplingFlow
->>>>>>> aca3d7ab
 
     return CouplingFlow()
 
