--- conflicted
+++ resolved
@@ -43,9 +43,6 @@
 )
 from .validators import check_lengths_same
 from .comp_utils import expected_calibration_error
-<<<<<<< HEAD
-from .plot_utils import check_posterior_prior_shapes
-=======
 from .plot_utils import (
     check_posterior_prior_shapes,
     preprocess,
@@ -54,5 +51,4 @@
     make_quadratic,
     add_metric,
 )
->>>>>>> 3129e5e4
 from .callbacks import detailed_loss_callback