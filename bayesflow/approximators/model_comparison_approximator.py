--- conflicted
+++ resolved
@@ -227,19 +227,12 @@
         classifier_metrics = {"loss": cross_entropy}
 
         if stage != "training" and any(self.classifier_network.metrics):
-<<<<<<< HEAD
             # compute sample-based metrics
-            probs = keras.ops.softmax(logits)
-=======
-            predictions = keras.ops.argmax(logits, axis=-1)
->>>>>>> 0c99bd9b
+            probabilities = keras.ops.softmax(logits)
             classifier_metrics |= {
-                metric.name: metric(model_indices, probs) for metric in self.classifier_network.metrics
+                metric.name: metric(model_indices, probabilities) for metric in self.classifier_network.metrics
             }
-<<<<<<< HEAD
-=======
-
->>>>>>> 0c99bd9b
+
         if "loss" in summary_metrics:
             loss = classifier_metrics["loss"] + summary_metrics["loss"]
         else:
